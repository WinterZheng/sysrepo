/**
 * @file common_test.c
 * @author Rastislav Szabo <raszabo@cisco.com>, Lukas Macko <lmacko@cisco.com>
 * @brief Sysrepo common utilities unit tests.
 *
 * @copyright
 * Copyright 2015 Cisco Systems, Inc.
 *
 * Licensed under the Apache License, Version 2.0 (the "License");
 * you may not use this file except in compliance with the License.
 * You may obtain a copy of the License at
 *
 *    http://www.apache.org/licenses/LICENSE-2.0
 *
 * Unless required by applicable law or agreed to in writing, software
 * distributed under the License is distributed on an "AS IS" BASIS,
 * WITHOUT WARRANTIES OR CONDITIONS OF ANY KIND, either express or implied.
 * See the License for the specific language governing permissions and
 * limitations under the License.
 */

#include <stdlib.h>
#include <stdio.h>
#include <unistd.h>
#include <sys/socket.h>
#include <setjmp.h>
#include <cmocka.h>
#include <fcntl.h>
#include <pthread.h>
#include <pwd.h>
#include <sys/stat.h>

#include "sr_common.h"
#include "request_processor.h"
#include "test_data.h"

static int
logging_setup(void **state)
{
    sr_logger_init("common_test");
    sr_log_stderr(SR_LL_DBG);

    return 0;
}

static int
logging_cleanup(void **state)
{
    sr_logger_cleanup();

    return 0;
}

static void
createDataTree(struct ly_ctx *ctx, struct lyd_node **root) {
    struct lyd_node *node = NULL;
    const struct lys_module *module = ly_ctx_load_module(ctx, "example-module",NULL);
    assert_non_null(module);

    *root = lyd_new(NULL, module, "container");
    assert_non_null(root);

    node = lyd_new(*root, module, "list");
    assert_non_null(lyd_new_leaf(node, module, "key1", "key1"));
    assert_non_null(lyd_new_leaf(node, module, "key2", "key2"));
    assert_non_null(lyd_new_leaf(node, module, "leaf", "leaf12"));

    node = lyd_new(*root, module, "list");
    assert_non_null(lyd_new_leaf(node, module, "key1", "keyA"));
    assert_non_null(lyd_new_leaf(node, module, "key2", "keyB"));
    assert_non_null(lyd_new_leaf(node, module, "leaf", "leafAB"));

    node = lyd_new_leaf(NULL,module,"number","42");
    assert_non_null(node);
    assert_int_equal(0, lyd_insert_after(*root, node));

    node = lyd_new_leaf(NULL,module,"number","1");
    assert_non_null(node);
    assert_int_equal(0, lyd_insert_after(*root, node));

    node = lyd_new_leaf(NULL,module,"number","2");
    assert_non_null(node);
    assert_int_equal(0, lyd_insert_after(*root, node));

    assert_int_equal(0, lyd_validate(root, LYD_OPT_STRICT | LYD_OPT_CONFIG, NULL));
}

static void
createDataTreeWithAugments(struct ly_ctx *ctx, struct lyd_node **root){
    struct lyd_node *node = NULL;
    const struct lys_module *module = ly_ctx_load_module(ctx, "small-module", NULL);
    assert_non_null(module);

    *root = lyd_new(NULL, module,  "item");
    node = lyd_new_leaf(*root, module, "name", "hey hou");
    assert_non_null(node);

    module = ly_ctx_load_module(ctx, "info-module", NULL);
    lyd_new_leaf(*root, module, "info", "info 123");

    /* add default values */
    assert_int_equal(0, lyd_validate(root, LYD_OPT_STRICT | LYD_OPT_CONFIG, NULL));
}

/*
 * Tests sysrepo linked-list DS.
 */
static void
sr_llist_test(void **state)
{
    sr_llist_t *llist = NULL;
    sr_llist_node_t *node = NULL;
    size_t cnt = 0;
    int rc = SR_ERR_OK;

    rc = sr_llist_init(&llist);
    assert_int_equal(rc, SR_ERR_OK);

    for (size_t i = 1; i <= 10; i++) {
        rc = sr_llist_add_new(llist, (void*)i);
        assert_int_equal(rc, SR_ERR_OK);
    }

    // rm 3
    rc = sr_llist_rm(llist, llist->first->next->next);
    assert_int_equal(rc, SR_ERR_OK);

    // rm 4
    rc = sr_llist_rm(llist, llist->first->next->next);
    assert_int_equal(rc, SR_ERR_OK);

    // rm 1
    rc = sr_llist_rm(llist, llist->first);
    assert_int_equal(rc, SR_ERR_OK);

    // rm 2
    rc = sr_llist_rm(llist, llist->first);
    assert_int_equal(rc, SR_ERR_OK);

    // rm 10
    rc = sr_llist_rm(llist, llist->last);
    assert_int_equal(rc, SR_ERR_OK);

    // rm 9
    rc = sr_llist_rm(llist, llist->last);
    assert_int_equal(rc, SR_ERR_OK);

    node = llist->first;
    while (NULL != node) {
        assert_in_range((size_t)node->data, 5, 8);
        node = node->next;
        cnt++;
    }
    assert_int_equal(cnt, 4);

    sr_llist_cleanup(llist);
}

/*
 * Tests sysrepo list DS.
 */
static void
sr_list_test(void **state)
{
    sr_list_t *list = NULL;
    int rc = SR_ERR_OK;

    rc = sr_list_init(&list);
    assert_int_equal(rc, SR_ERR_OK);

    for (size_t i = 1; i <= 100; i++) {
        rc = sr_list_add(list, (void*)i);
        assert_int_equal(rc, SR_ERR_OK);
    }

    rc = sr_list_rm_at(list, 50);
    assert_int_equal(rc, SR_ERR_OK);
    rc = sr_list_rm_at(list, 51);
    assert_int_equal(rc, SR_ERR_OK);
    rc = sr_list_rm_at(list, 52);
    assert_int_equal(rc, SR_ERR_OK);

    rc = sr_list_rm(list, (void*)66);
    assert_int_equal(rc, SR_ERR_OK);
    rc = sr_list_rm(list, (void*)100);
    assert_int_equal(rc, SR_ERR_OK);
    rc = sr_list_rm(list, (void*)99);
    assert_int_equal(rc, SR_ERR_OK);

    assert_int_equal(list->count, 94);
    rc = sr_list_rm_at(list, 94);
    assert_int_equal(rc, SR_ERR_INVAL_ARG);

    rc = sr_list_rm(list, (void*)100);
    assert_int_equal(rc, SR_ERR_NOT_FOUND);
    rc = sr_list_rm(list, (void*)66);
    assert_int_equal(rc, SR_ERR_NOT_FOUND);

    rc = sr_list_rm_at(list, 100);
    assert_int_equal(rc, SR_ERR_INVAL_ARG);

    sr_list_cleanup(list);
}

/*
 * Tests circular buffer - stores integers in it.
 */
static void
circular_buffer_test1(void **state)
{
    sr_cbuff_t *buffer = NULL;
    int rc = 0, i = 0;
    int tmp = 0;

    rc = sr_cbuff_init(2, sizeof(int), &buffer);
    assert_int_equal(rc, SR_ERR_OK);

    for (i = 1; i <= 50; i++) {
        rc = sr_cbuff_enqueue(buffer, &i);
        assert_int_equal(rc, SR_ERR_OK);

        if (4 == i) {
            sr_cbuff_dequeue(buffer, &tmp);
            assert_int_equal(tmp, 1);
            sr_cbuff_dequeue(buffer, &tmp);
            assert_int_equal(tmp, 2);
        }
        if (10 == i) {
            sr_cbuff_dequeue(buffer, &tmp);
            assert_int_equal(tmp, 3);
            sr_cbuff_dequeue(buffer, &tmp);
            assert_int_equal(tmp, 4);
            sr_cbuff_dequeue(buffer, &tmp);
            assert_int_equal(tmp, 5);
            sr_cbuff_dequeue(buffer, &tmp);
            assert_int_equal(tmp, 6);
        }
    }

    for (i = 7; i <= 50; i++) {
        sr_cbuff_dequeue(buffer, &tmp);
        assert_int_equal(tmp, i);
    }

    /* buffer should be empty now */
    assert_false(sr_cbuff_dequeue(buffer, &tmp));

    sr_cbuff_cleanup(buffer);
}

/*
 * Tests circular buffer - stores pointers in it.
 */
static void
circular_buffer_test2(void **state)
{
    sr_cbuff_t *buffer = NULL;
    int rc = 0, i = 0;
    int *tmp = NULL;

    rc = sr_cbuff_init(2, sizeof(int*), &buffer);
    assert_int_equal(rc, SR_ERR_OK);

    for (i = 1; i <= 20; i++) {
        tmp = calloc(1, sizeof(*tmp));
        *tmp = i;
        rc = sr_cbuff_enqueue(buffer, &tmp);
        assert_int_equal(rc, SR_ERR_OK);
        tmp = NULL;

        if (7 == i) {
            sr_cbuff_dequeue(buffer, &tmp);
            assert_non_null(tmp);
            assert_int_equal(*tmp, 1);
            free(tmp);
            tmp = NULL;
            sr_cbuff_dequeue(buffer, &tmp);
            assert_non_null(tmp);
            assert_int_equal(*tmp, 2);
            free(tmp);
            tmp = NULL;
            sr_cbuff_dequeue(buffer, &tmp);
            assert_non_null(tmp);
            assert_int_equal(*tmp, 3);
            free(tmp);
            tmp = NULL;
        }
    }

    for (i = 4; i <= 20; i++) {
        sr_cbuff_dequeue(buffer, &tmp);
        assert_non_null(tmp);
        assert_int_equal(*tmp, i);
        free(tmp);
        tmp = NULL;
    }

    /* buffer should be empty now */
    assert_false(sr_cbuff_dequeue(buffer, &tmp));

    sr_cbuff_cleanup(buffer);
}

/*
 * Tests circular buffer - stores GPB structures in it.
 */
static void
circular_buffer_test3(void **state)
{
    sr_cbuff_t *buffer = NULL;
    int rc = 0, i = 0;
    Sr__Msg msg = SR__MSG__INIT;

    rc = sr_cbuff_init(2, sizeof(msg), &buffer);
    assert_int_equal(rc, SR_ERR_OK);

    for (i = 1; i <= 10; i++) {
        msg.session_id = i;
        rc = sr_cbuff_enqueue(buffer, &msg);
        assert_int_equal(rc, SR_ERR_OK);

        if (4 == i) {
            sr_cbuff_dequeue(buffer, &msg);
            assert_int_equal(msg.session_id, 1);
            sr_cbuff_dequeue(buffer, &msg);
            assert_int_equal(msg.session_id, 2);
            sr_cbuff_dequeue(buffer, &msg);
            assert_int_equal(msg.session_id, 3);
            sr_cbuff_dequeue(buffer, &msg);
            assert_int_equal(msg.session_id, 4);
        }
    }

    for (i = 5; i <= 10; i++) {
        sr_cbuff_dequeue(buffer, &msg);
        assert_int_equal(msg.session_id, i);
    }

    /* buffer should be empty now */
    assert_false(sr_cbuff_dequeue(buffer, &msg));

    sr_cbuff_cleanup(buffer);
}

/*
 * Tests sysrepo bitset DS.
 */
static void
sr_bitset_test(void **state)
{
    sr_bitset_t *bitset1 = NULL, *bitset2 = NULL;
    const size_t bit_count1 = 33, bit_count2 = 80;
    bool value = false, disjoint = false;
    size_t i = 0;
    int rc = SR_ERR_OK;

    assert_true(sr_bitset_empty(bitset1));
    assert_true(sr_bitset_empty(bitset2));

    /* test initialization */
    rc = sr_bitset_init(bit_count1, NULL);
    assert_int_equal(rc, SR_ERR_INVAL_ARG);

    rc = sr_bitset_init(0, &bitset1);
    assert_int_equal(rc, SR_ERR_INVAL_ARG);

    rc = sr_bitset_init(bit_count1, &bitset1);
    assert_int_equal(rc, SR_ERR_OK);

    rc = sr_bitset_init(bit_count2, &bitset2);
    assert_int_equal(rc, SR_ERR_OK);

    /* initially all zero */
    assert_true(sr_bitset_empty(bitset1));
    assert_true(sr_bitset_empty(bitset2));
    for (i = 0; i < bit_count1; i++) {
        rc = sr_bitset_get(bitset1, i, &value);
        assert_int_equal(SR_ERR_OK, rc);
        assert_false(value);
    }
    for (i = 0; i < bit_count2; i++) {
        rc = sr_bitset_get(bitset2, i, &value);
        assert_int_equal(SR_ERR_OK, rc);
        assert_false(value);
    }

    /* out of the range */
    rc = sr_bitset_get(bitset1, bit_count1, &value);
    assert_int_equal(SR_ERR_INVAL_ARG, rc);
    rc = sr_bitset_get(bitset2, bit_count2, &value);
    assert_int_equal(SR_ERR_INVAL_ARG, rc);

    /* set some bits */
    rc = sr_bitset_set(bitset1, 0, true);
    assert_int_equal(SR_ERR_OK, rc);
    rc = sr_bitset_set(bitset1, 12, true);
    assert_int_equal(SR_ERR_OK, rc);
    rc = sr_bitset_set(bitset1, 32, true);
    assert_int_equal(SR_ERR_OK, rc);
    rc = sr_bitset_set(bitset1, 33, true); /* out of the range */
    assert_int_equal(SR_ERR_INVAL_ARG, rc);

    rc = sr_bitset_set(bitset2, 6, true);
    assert_int_equal(SR_ERR_OK, rc);
    rc = sr_bitset_set(bitset2, 13, true);
    assert_int_equal(SR_ERR_OK, rc);
    rc = sr_bitset_set(bitset2, 41, true);
    assert_int_equal(SR_ERR_OK, rc);
    rc = sr_bitset_set(bitset2, 70, true);
    assert_int_equal(SR_ERR_OK, rc);
    rc = sr_bitset_set(bitset2, 80, true); /* out of the range */
    assert_int_equal(SR_ERR_INVAL_ARG, rc);

    assert_false(sr_bitset_empty(bitset1));
    assert_false(sr_bitset_empty(bitset2));

    /* test that the bits were set */
    for (i = 0; i < bit_count1; i++) {
        rc = sr_bitset_get(bitset1, i, &value);
        assert_int_equal(SR_ERR_OK, rc);
        switch (i) {
            case 0:
            case 12:
            case 32:
                assert_true(value);
                break;
            default:
                assert_false(value);
        }
    }
    for (i = 0; i < bit_count2; i++) {
        rc = sr_bitset_get(bitset2, i, &value);
        assert_int_equal(SR_ERR_OK, rc);
        switch (i) {
            case 6:
            case 13:
            case 41:
            case 70:
                assert_true(value);
                break;
            default:
                assert_false(value);
        }
    }

    /* sets are disjoint */
    rc = sr_bitset_disjoint(bitset1, bitset2, &disjoint);
    assert_int_equal(SR_ERR_OK, rc);
    assert_true(disjoint);

    /* make the intersection of sets non-empty */
    rc = sr_bitset_set(bitset2, 0, true);
    assert_int_equal(SR_ERR_OK, rc);
    rc = sr_bitset_set(bitset2, 32, true);
    assert_int_equal(SR_ERR_OK, rc);

    rc = sr_bitset_disjoint(bitset1, bitset2, &disjoint);
    assert_int_equal(SR_ERR_OK, rc);
    assert_false(disjoint);

    /* still not empty intersection */
    rc = sr_bitset_set(bitset2, 0, false);
    assert_int_equal(SR_ERR_OK, rc);

    rc = sr_bitset_disjoint(bitset1, bitset2, &disjoint);
    assert_int_equal(SR_ERR_OK, rc);
    assert_false(disjoint);

    /* disjoint again */
    rc = sr_bitset_set(bitset2, 32, false);
    assert_int_equal(SR_ERR_OK, rc);

    rc = sr_bitset_disjoint(bitset1, bitset2, &disjoint);
    assert_int_equal(SR_ERR_OK, rc);
    assert_true(disjoint);

    /* reset all bits to zero */
    sr_bitset_reset(bitset1);
    sr_bitset_reset(bitset2);
    assert_true(sr_bitset_empty(bitset1));
    assert_true(sr_bitset_empty(bitset2));
    for (i = 0; i < bit_count1; i++) {
        rc = sr_bitset_get(bitset1, i, &value);
        assert_int_equal(SR_ERR_OK, rc);
        assert_false(value);
    }
    for (i = 0; i < bit_count2; i++) {
        rc = sr_bitset_get(bitset2, i, &value);
        assert_int_equal(SR_ERR_OK, rc);
        assert_false(value);
    }

    /* cleanup */
    sr_bitset_cleanup(bitset1);
    sr_bitset_cleanup(bitset2);
}

/*
 * Callback to be called for each entry to be logged in logger_callback_test.
 */
void
log_callback(sr_log_level_t level, const char *message) {
    printf("LOG level=%d: %s\n", level, message);
}

/*
 * Tests logging into callback function.
 */
static void
logger_callback_test(void **state)
{
    sr_log_set_cb(log_callback);

    SR_LOG_DBG("Testing logging callback %d, %d, %d, %s", 5, 4, 3, "...");
    SR_LOG_INF("Testing logging callback %d, %d, %d, %s", 2, 1, 0, "GO!");
}


#define TESTING_FILE "/tmp/testing_file"
#define TEST_THREAD_COUNT 5

static void *
lock_in_thread(void *ctx)
{
   sr_locking_set_t *lset = ctx;
   int fd = -1;
   int rc = SR_ERR_OK;

   /* wait rand */
   usleep(100 * (rand()%6));

   /* lock blocking */
   rc = sr_locking_set_lock_file_open(lset, TESTING_FILE, true, true, &fd);
   assert_int_equal(rc, SR_ERR_OK);

   /* wait rand */
   usleep(100 * (rand()%10));

   /* unlock */
   sr_locking_set_unlock_close_file(lset, TESTING_FILE);

   return NULL;
}

static void
sr_locking_set_test(void **state)
{

    sr_locking_set_t *lset = NULL;
    int rc = SR_ERR_OK;
    int fd = -1, fd2 =-1;
    pthread_t threads[TEST_THREAD_COUNT] = {0};

    rc = sr_locking_set_init(&lset);
    assert_int_equal(SR_ERR_OK, rc);

    unlink(TESTING_FILE);

    /* lock by file name nonblocking */
    rc = sr_locking_set_lock_file_open(lset, TESTING_FILE, true, false, &fd);
    assert_int_equal(SR_ERR_OK, rc);

    /* locking already locked resources should fail */
    rc = sr_locking_set_lock_file_open(lset, TESTING_FILE, true, false, &fd);
    assert_int_equal(SR_ERR_LOCKED, rc);

    /* unlock by filename */
    rc = sr_locking_set_unlock_close_file(lset, TESTING_FILE);
    assert_int_equal(SR_ERR_OK, rc);

    /* unlocking of unlocked file*/
    rc = sr_locking_set_unlock_close_file(lset, TESTING_FILE);
    assert_int_equal(SR_ERR_INVAL_ARG, rc);

    /*************************************/

    /* lock by fd nonblocking */
    fd = open(TESTING_FILE, O_RDWR, S_IRUSR | S_IWUSR | S_IRGRP | S_IWGRP | S_IROTH | S_IWOTH);
    assert_int_not_equal(-1, fd);

    rc = sr_locking_set_lock_fd(lset, fd, TESTING_FILE, true, false);
    assert_int_equal(rc, SR_ERR_OK);

    fd2 = open(TESTING_FILE, O_RDWR, S_IRUSR | S_IWUSR | S_IRGRP | S_IWGRP | S_IROTH | S_IWOTH);
    assert_int_not_equal(-1, fd2);

    rc = sr_locking_set_lock_fd(lset, fd2, TESTING_FILE, true, false);
    assert_int_equal(rc, SR_ERR_LOCKED);

    /* unlock by fd */

    rc = sr_locking_set_unlock_close_fd(lset, fd);
    assert_int_equal(rc, SR_ERR_OK);

    rc = sr_locking_set_lock_fd(lset, fd2, TESTING_FILE, true, false);
    assert_int_equal(rc, SR_ERR_OK);

    rc = sr_locking_set_unlock_close_fd(lset, fd2);
    assert_int_equal(rc, SR_ERR_OK);

    /*************************************/

    /* lock by file name nonblocking */
    rc = sr_locking_set_lock_file_open(lset, TESTING_FILE, true, false, &fd);
    assert_int_equal(SR_ERR_OK, rc);

    /* unlock by fd */
    rc = sr_locking_set_unlock_close_fd(lset, fd);
    assert_int_equal(SR_ERR_OK, rc);

    /*************************************/

    /* lock by fd nonblocking */
    fd = open(TESTING_FILE, O_RDWR, S_IRUSR | S_IWUSR | S_IRGRP | S_IWGRP | S_IROTH | S_IWOTH);
    assert_int_not_equal(-1, fd);

    rc = sr_locking_set_lock_fd(lset, fd, TESTING_FILE, true, false);
    assert_int_equal(rc, SR_ERR_OK);

    /* unlock by filename */
    rc = sr_locking_set_unlock_close_file(lset, TESTING_FILE);
    assert_int_equal(rc, SR_ERR_OK);

    sr_locking_set_cleanup(lset);

    /*************************************/

    rc = sr_locking_set_init(&lset);
    assert_int_equal(SR_ERR_OK, rc);

    for (int i = 0; i < TEST_THREAD_COUNT; i++) {
        pthread_create(&threads[i], NULL, lock_in_thread, lset);
    }

    for (int i = 0; i < TEST_THREAD_COUNT; i++) {
        pthread_join(threads[i], NULL);
    }

    sr_locking_set_cleanup(lset);
}

/**
 * @brief Check size of a linked-list.
 */
static size_t
sr_node_t_get_children_cnt(const sr_node_t *node)
{
    size_t size = 0;
    const sr_node_t *child = node->first_child;

    while (child) {
        ++size;
        child = child->next;
    }
    return size;
}

/**
 * @brief Get node child at a given index.
 */
static sr_node_t *
sr_node_t_get_child(const sr_node_t *node, size_t index)
{
    size_t i = 0;
    sr_node_t *child = (sr_node_t *)node->first_child;

    while (child) {
        assert_true(child->parent == node);
        if (index == i) {
            return child;
        }
        ++i;
        child = child->next;
    }
    assert_true(false && "index out of range");
    return NULL;
}

static void
sr_node_t_test(void **state)
{
    struct ly_ctx *ly_ctx = NULL;
    struct lyd_node *data_tree = NULL, *data_tree2 = NULL;
    struct ly_set *nodeset = NULL;
    struct lyd_difflist *diff = NULL;
    sr_node_t *trees = NULL, *sr_node = NULL;
    size_t tree_cnt = 0, diff_cnt = 0;

    ly_ctx = ly_ctx_new(TEST_SCHEMA_SEARCH_DIR);

    /* example-module */
    createDataTree(ly_ctx, &data_tree);

    /* convert complete data tree to sysrepo trees */
    nodeset = lyd_find_xpath(data_tree, "/*");
    assert_non_null(nodeset);
    assert_int_equal(4, nodeset->number);

    assert_int_equal(SR_ERR_OK, sr_nodes_to_trees(nodeset, NULL, NULL, NULL, &trees, &tree_cnt));
    assert_non_null(trees);
    assert_int_equal(4, tree_cnt);

    /* /example-module:container */
    sr_node = trees;
    assert_string_equal("container", sr_node->name);
    assert_string_equal("example-module", sr_node->module_name);
    assert_false(sr_node->dflt);
    assert_int_equal(SR_CONTAINER_T, sr_node->type);
    assert_int_equal(2, sr_node_t_get_children_cnt(sr_node));

    /* /example-module:container/list[key1='key1'][key2='key2]' */
    sr_node = sr_node_t_get_child(trees, 0);
    assert_string_equal("list", sr_node->name);
    assert_null(sr_node->module_name);
    assert_false(sr_node->dflt);
    assert_int_equal(SR_LIST_T, sr_node->type);
    assert_int_equal(3, sr_node_t_get_children_cnt(sr_node));

    /* /example-module:container/list[key1='key1'][key2='key2]'/key1 */
    sr_node = sr_node_t_get_child(sr_node_t_get_child(trees, 0), 0);
    assert_string_equal("key1", sr_node->name);
    assert_null(sr_node->module_name);
    assert_false(sr_node->dflt);
    assert_int_equal(SR_STRING_T, sr_node->type);
    assert_string_equal("key1", sr_node->data.string_val);
    assert_int_equal(0, sr_node_t_get_children_cnt(sr_node));

    /* /example-module:container/list[key1='key1'][key2='key2]'/key2 */
    sr_node = sr_node_t_get_child(sr_node_t_get_child(trees, 0), 1);
    assert_string_equal("key2", sr_node->name);
    assert_null(sr_node->module_name);
    assert_false(sr_node->dflt);
    assert_int_equal(SR_STRING_T, sr_node->type);
    assert_string_equal("key2", sr_node->data.string_val);
    assert_int_equal(0, sr_node_t_get_children_cnt(sr_node));

    /* /example-module:container/list[key1='key1'][key2='key2]'/leaf */
    sr_node = sr_node_t_get_child(sr_node_t_get_child(trees, 0), 2);
    assert_string_equal("leaf", sr_node->name);
    assert_null(sr_node->module_name);
    assert_false(sr_node->dflt);
    assert_int_equal(SR_STRING_T, sr_node->type);
    assert_string_equal("leaf12", sr_node->data.string_val);
    assert_int_equal(0, sr_node_t_get_children_cnt(sr_node));

    /* /example-module:container/list[key1='keyA'][key2='keyB]' */
    sr_node = sr_node_t_get_child(trees, 1);
    assert_string_equal("list", sr_node->name);
    assert_null(sr_node->module_name);
    assert_false(sr_node->dflt);
    assert_int_equal(SR_LIST_T, sr_node->type);
    assert_int_equal(3, sr_node_t_get_children_cnt(sr_node));

    /* /example-module:container/list[key1='key1'][key2='key2]'/key1 */
    sr_node = sr_node_t_get_child(sr_node_t_get_child(trees, 1), 0);
    assert_string_equal("key1", sr_node->name);
    assert_null(sr_node->module_name);
    assert_false(sr_node->dflt);
    assert_int_equal(SR_STRING_T, sr_node->type);
    assert_string_equal("keyA", sr_node->data.string_val);
    assert_int_equal(0, sr_node_t_get_children_cnt(sr_node));

    /* /example-module:container/list[key1='key1'][key2='key2]'/key2 */
    sr_node = sr_node_t_get_child(sr_node_t_get_child(trees, 1), 1);
    assert_string_equal("key2", sr_node->name);
    assert_null(sr_node->module_name);
    assert_false(sr_node->dflt);
    assert_int_equal(SR_STRING_T, sr_node->type);
    assert_string_equal("keyB", sr_node->data.string_val);
    assert_int_equal(0, sr_node_t_get_children_cnt(sr_node));

    /* /example-module:container/list[key1='key1'][key2='key2]'/leaf */
    sr_node = sr_node_t_get_child(sr_node_t_get_child(trees, 1), 2);
    assert_string_equal("leaf", sr_node->name);
    assert_null(sr_node->module_name);
    assert_false(sr_node->dflt);
    assert_int_equal(SR_STRING_T, sr_node->type);
    assert_string_equal("leafAB", sr_node->data.string_val);
    assert_int_equal(0, sr_node_t_get_children_cnt(sr_node));

    /* /example-module:number[0] */
    sr_node = trees + 1;
    assert_string_equal("number", sr_node->name);
    assert_string_equal("example-module", sr_node->module_name);
    assert_false(sr_node->dflt);
    assert_int_equal(SR_UINT16_T, sr_node->type);
    assert_int_equal(2, sr_node->data.uint16_val);
    assert_int_equal(0, sr_node_t_get_children_cnt(sr_node));

    /* /example-module:number[1] */
    sr_node = trees + 2;
    assert_string_equal("number", sr_node->name);
    assert_string_equal("example-module", sr_node->module_name);
    assert_false(sr_node->dflt);
    assert_int_equal(SR_UINT16_T, sr_node->type);
    assert_int_equal(1, sr_node->data.uint16_val);
    assert_int_equal(0, sr_node_t_get_children_cnt(sr_node));

    /* /example-module:number[2] */
    sr_node = trees + 3;
    assert_string_equal("number", sr_node->name);
    assert_string_equal("example-module", sr_node->module_name);
    assert_false(sr_node->dflt);
    assert_int_equal(SR_UINT16_T, sr_node->type);
    assert_int_equal(42, sr_node->data.uint16_val);
    assert_int_equal(0, sr_node_t_get_children_cnt(sr_node));

    /* convert back to libyang data tree */
    for (size_t i = 0; i < tree_cnt; ++i) {
        assert_int_equal(SR_ERR_OK, sr_tree_to_dt(ly_ctx, trees + i, NULL, false, &data_tree2));
    }
    lyd_print_fd(STDOUT_FILENO, data_tree2, LYD_XML, LYP_WITHSIBLINGS | LYP_FORMAT);

    /* compare with original */
    diff = lyd_diff(data_tree, data_tree2, LYD_DIFFOPT_WITHDEFAULTS);
    diff_cnt = 0;
    while (diff && diff->type && LYD_DIFF_END != diff->type[diff_cnt]) {
        ++diff_cnt;
    }
    assert_int_equal(0, diff_cnt);
    lyd_free_diff(diff);

    /* cleanup */
    sr_free_trees(trees, tree_cnt);
    ly_set_free(nodeset);
    if (data_tree) {
        lyd_free_withsiblings(data_tree);
    }
    if (data_tree2) {
        lyd_free_withsiblings(data_tree2);
    }
    ly_ctx_destroy(ly_ctx, NULL);
}

static void
sr_node_t_with_augments_test(void **state)
{
    struct ly_ctx *ly_ctx = NULL;
    struct lyd_node *data_tree = NULL, *data_tree2 = NULL;
    struct ly_set *nodeset = NULL;
    struct lyd_difflist *diff = NULL;
    sr_node_t *trees = NULL, *sr_node = NULL;
    size_t tree_cnt = 0, diff_cnt = 0;

    ly_ctx = ly_ctx_new(TEST_SCHEMA_SEARCH_DIR);

    /* small-module + info-module */
    createDataTreeWithAugments(ly_ctx, &data_tree);

    /* convert complete data tree to sysrepo trees */
    nodeset = lyd_find_xpath(data_tree, "/*");
    assert_non_null(nodeset);
    assert_int_equal(2, nodeset->number);

    assert_int_equal(SR_ERR_OK, sr_nodes_to_trees(nodeset, NULL, NULL, NULL, &trees, &tree_cnt));
    assert_non_null(trees);
    assert_int_equal(2, tree_cnt);

    /* /small-module:item */
    sr_node = trees;
    assert_string_equal("item", sr_node->name);
    assert_string_equal("small-module", sr_node->module_name);
    assert_false(sr_node->dflt);
    assert_int_equal(SR_CONTAINER_T, sr_node->type);
    assert_int_equal(2, sr_node_t_get_children_cnt(sr_node));

    /* /small-module:item/name */
    sr_node = sr_node_t_get_child(trees, 0);
    assert_string_equal("name", sr_node->name);
    assert_null(sr_node->module_name);
    assert_false(sr_node->dflt);
    assert_int_equal(SR_STRING_T, sr_node->type);
    assert_string_equal("hey hou", sr_node->data.string_val);
    assert_int_equal(0, sr_node_t_get_children_cnt(sr_node));

    /* /small-module:item/info-module:info */
    sr_node = sr_node_t_get_child(trees, 1);
    assert_string_equal("info", sr_node->name);
    assert_non_null(sr_node->module_name);
    assert_string_equal("info-module", sr_node->module_name);
    assert_false(sr_node->dflt);
    assert_int_equal(SR_STRING_T, sr_node->type);
    assert_string_equal("info 123", sr_node->data.string_val);
    assert_int_equal(0, sr_node_t_get_children_cnt(sr_node));

    /* /example-module:size */
    sr_node = trees + 1;
    assert_string_equal("size", sr_node->name);
    assert_string_equal("small-module", sr_node->module_name);
    assert_true(sr_node->dflt);
    assert_int_equal(SR_INT8_T, sr_node->type);
    assert_int_equal(5, sr_node->data.uint16_val);
    assert_int_equal(0, sr_node_t_get_children_cnt(sr_node));

    /* convert back to libyang data tree */
    for (size_t i = 0; i < tree_cnt; ++i) {
        assert_int_equal(SR_ERR_OK, sr_tree_to_dt(ly_ctx, trees + i, NULL, false, &data_tree2));
    }
    /* add default values */
    assert_int_equal(0, lyd_validate(&data_tree2, LYD_OPT_STRICT | LYD_OPT_CONFIG, NULL));
    lyd_print_fd(STDOUT_FILENO, data_tree2, LYD_XML, LYP_WITHSIBLINGS | LYP_FORMAT);

    /* compare with original */
    diff = lyd_diff(data_tree, data_tree2, LYD_DIFFOPT_WITHDEFAULTS);
    diff_cnt = 0;
    while (diff && diff->type && LYD_DIFF_END != diff->type[diff_cnt]) {
        ++diff_cnt;
    }
    assert_int_equal(0, diff_cnt);
    lyd_free_diff(diff);

    /* cleanup */
    sr_free_trees(trees, tree_cnt);
    ly_set_free(nodeset);
    if (data_tree) {
        lyd_free_withsiblings(data_tree);
    }
    if (data_tree2) {
        lyd_free_withsiblings(data_tree2);
    }
    ly_ctx_destroy(ly_ctx, NULL);
}

static void
sr_node_t_rpc_input_test(void **state)
{
    struct ly_ctx *ly_ctx = NULL;
    struct lyd_node *data_tree = NULL;
    struct ly_set *nodeset = NULL;
    sr_node_t *trees = NULL, *sr_node = NULL;
    size_t tree_cnt = 0;

    ly_ctx = ly_ctx_new(TEST_SCHEMA_SEARCH_DIR);
    ly_ctx_load_module(ly_ctx, "test-module", NULL);

    /* RPC input */
    tree_cnt = 1;
    trees = calloc(tree_cnt, sizeof(sr_node_t));
    trees[0].name = strdup("image-name");
    trees[0].type = SR_STRING_T;
    trees[0].data.string_val = strdup("acmefw-2.3");

    /* convert to libyang tree */
    assert_int_equal(SR_ERR_OK, sr_tree_to_dt(ly_ctx, trees, "/test-module:activate-software-image/image-name", false, &data_tree));
    sr_free_trees(trees, tree_cnt);

    /* add default nodes */
    assert_int_equal(0, lyd_validate(&data_tree, LYD_OPT_STRICT | LYD_OPT_RPC, NULL));

    /* convert RPC input back to sysrepo trees */
    nodeset = lyd_find_xpath(data_tree, "/test-module:activate-software-image/./*");
    assert_non_null(nodeset);
    assert_int_equal(2, nodeset->number);

    assert_int_equal(SR_ERR_OK, sr_nodes_to_trees(nodeset, NULL, NULL, NULL, &trees, &tree_cnt));
    assert_non_null(trees);
    assert_int_equal(2, tree_cnt);

    /* /test-module:activate-software-image/input/image-name */
    sr_node = trees;
    assert_string_equal("image-name", sr_node->name);
    assert_string_equal("test-module", sr_node->module_name);
    assert_false(sr_node->dflt);
    assert_int_equal(SR_STRING_T, sr_node->type);
    assert_string_equal("acmefw-2.3", sr_node->data.string_val);
    assert_int_equal(0, sr_node_t_get_children_cnt(sr_node));

    /* /test-module:activate-software-image/input/location */
    sr_node = trees + 1;
    assert_string_equal("location", sr_node->name);
    assert_string_equal("test-module", sr_node->module_name);
    assert_true(sr_node->dflt);
    assert_int_equal(SR_STRING_T, sr_node->type);
    assert_string_equal("/", sr_node->data.string_val);
    assert_int_equal(0, sr_node_t_get_children_cnt(sr_node));

    /* cleanup */
    sr_free_trees(trees, tree_cnt);
    ly_set_free(nodeset);
    if (data_tree) {
        lyd_free_withsiblings(data_tree);
    }
    ly_ctx_destroy(ly_ctx, NULL);
}

static void
sr_node_t_rpc_output_test(void **state)
{
    struct ly_ctx *ly_ctx = NULL;
    struct lyd_node *data_tree = NULL;
    struct ly_set *nodeset = NULL;
    sr_node_t *trees = NULL, *sr_node = NULL, *child = NULL;
    size_t tree_cnt = 0;

    ly_ctx = ly_ctx_new(TEST_SCHEMA_SEARCH_DIR);
    ly_ctx_load_module(ly_ctx, "test-module", NULL);

    /* RPC output */
    tree_cnt = 2;
    trees = calloc(tree_cnt, sizeof(sr_node_t));
    trees[0].name = strdup("status");
    trees[0].type = SR_STRING_T;
    trees[0].data.string_val = strdup("Installed");
    trees[1].name = strdup("init-log");
    trees[1].type = SR_CONTAINER_T;
    /* log-msg[1] */
    assert_int_equal(0, sr_node_add_child(trees + 1, "log-msg", NULL, &sr_node));
    sr_node->type = SR_LIST_T;
    assert_int_equal(0, sr_node_add_child(sr_node, "msg", NULL, &child));
    child->type = SR_STRING_T;
    child->data.string_val = strdup("Successfully loaded software image.");
    assert_int_equal(0, sr_node_add_child(sr_node, "time", NULL, &child));
    child->type = SR_UINT32_T;
    child->data.uint32_val = 1469625110;
    assert_int_equal(0, sr_node_add_child(sr_node, "msg-type", NULL, &child));
    child->type = SR_ENUM_T;
    child->data.enum_val = strdup("debug");
    /* log-msg[2] */
    assert_int_equal(0, sr_node_add_child(trees + 1, "log-msg", NULL, &sr_node));
    sr_node->type = SR_LIST_T;
    assert_int_equal(0, sr_node_add_child(sr_node, "msg", NULL, &child));
    child->type = SR_STRING_T;
    child->data.string_val = strdup("Some soft limit exceeded...");
    assert_int_equal(0, sr_node_add_child(sr_node, "time", NULL, &child));
    child->type = SR_UINT32_T;
    child->data.uint32_val = 1469625150;
    assert_int_equal(0, sr_node_add_child(sr_node, "msg-type", NULL, &child));
    child->type = SR_ENUM_T;
    child->data.enum_val = strdup("warning");

    /* convert to libyang tree */
    assert_int_equal(SR_ERR_OK, sr_tree_to_dt(ly_ctx, trees, "/test-module:activate-software-image/status", true, &data_tree));
    assert_int_equal(SR_ERR_OK, sr_tree_to_dt(ly_ctx, trees + 1, "/test-module:activate-software-image/init-log", true, &data_tree));
    sr_free_trees(trees, tree_cnt);

    /* add default nodes */
    assert_int_equal(0, lyd_validate(&data_tree, LYD_OPT_STRICT | LYD_OPT_RPCREPLY, NULL));
    lyd_print_fd(STDOUT_FILENO, data_tree, LYD_XML, LYP_WITHSIBLINGS | LYP_FORMAT);

    /* convert RPC input back to sysrepo trees */
    nodeset = lyd_find_xpath(data_tree, "/test-module:activate-software-image/./*");
    assert_non_null(nodeset);
    assert_int_equal(3, nodeset->number);

    assert_int_equal(SR_ERR_OK, sr_nodes_to_trees(nodeset, NULL, NULL, NULL, &trees, &tree_cnt));
    assert_non_null(trees);
    assert_int_equal(3, tree_cnt);

    /* /test-module:activate-software-image/output/status */
    sr_node = trees;
    assert_string_equal("status", sr_node->name);
    assert_string_equal("test-module", sr_node->module_name);
    assert_false(sr_node->dflt);
    assert_int_equal(SR_STRING_T, sr_node->type);
    assert_string_equal("Installed", sr_node->data.string_val);
    assert_int_equal(0, sr_node_t_get_children_cnt(sr_node));

    /* /test-module:activate-software-image/output/location */
    sr_node = trees + 1;
    assert_string_equal("location", sr_node->name);
    assert_string_equal("test-module", sr_node->module_name);
    assert_true(sr_node->dflt);
    assert_int_equal(SR_STRING_T, sr_node->type);
    assert_string_equal("/", sr_node->data.string_val);
    assert_int_equal(0, sr_node_t_get_children_cnt(sr_node));

    /* /test-module:activate-software-image/output/init-log */
    sr_node = trees + 2;
    assert_string_equal("init-log", sr_node->name);
    assert_string_equal("test-module", sr_node->module_name);
    assert_false(sr_node->dflt);
    assert_int_equal(SR_CONTAINER_T, sr_node->type);
    assert_int_equal(2, sr_node_t_get_children_cnt(sr_node));

    /* /test-module:activate-software-image/output/init-log/log-msg[1] */
    sr_node = sr_node_t_get_child(sr_node, 0);
    assert_string_equal("log-msg", sr_node->name);
    assert_null( sr_node->module_name);
    assert_false(sr_node->dflt);
    assert_int_equal(SR_LIST_T, sr_node->type);
    assert_int_equal(3, sr_node_t_get_children_cnt(sr_node));
    /* /test-module:activate-software-image/output/init-log/log-msg[1]/msg */
    child = sr_node_t_get_child(sr_node, 0);
    assert_string_equal("msg", child->name);
    assert_null(child->module_name);
    assert_false(child->dflt);
    assert_int_equal(SR_STRING_T, child->type);
    assert_string_equal("Successfully loaded software image.", child->data.string_val);
    assert_int_equal(0, sr_node_t_get_children_cnt(child));
    /* /test-module:activate-software-image/output/init-log/log-msg[1]/time */
    child = sr_node_t_get_child(sr_node, 1);
    assert_string_equal("time", child->name);
    assert_null(child->module_name);
    assert_false(child->dflt);
    assert_int_equal(SR_UINT32_T, child->type);
    assert_int_equal(1469625110, child->data.uint32_val);
    assert_int_equal(0, sr_node_t_get_children_cnt(child));
    /* /test-module:activate-software-image/output/init-log/log-msg[1]/msg-type */
    child = sr_node_t_get_child(sr_node, 2);
    assert_string_equal("msg-type", child->name);
    assert_null(child->module_name);
    assert_false(child->dflt);
    assert_int_equal(SR_ENUM_T, child->type);
    assert_string_equal("debug", child->data.string_val);
    assert_int_equal(0, sr_node_t_get_children_cnt(child));

    /* /test-module:activate-software-image/output/init-log/log-msg[2] */
    sr_node = sr_node_t_get_child(trees + 2, 1);
    assert_string_equal("log-msg", sr_node->name);
    assert_null( sr_node->module_name);
    assert_false(sr_node->dflt);
    assert_int_equal(SR_LIST_T, sr_node->type);
    assert_int_equal(3, sr_node_t_get_children_cnt(sr_node));
    /* /test-module:activate-software-image/output/init-log/log-msg[1]/msg */
    child = sr_node_t_get_child(sr_node, 0);
    assert_string_equal("msg", child->name);
    assert_null(child->module_name);
    assert_false(child->dflt);
    assert_int_equal(SR_STRING_T, child->type);
    assert_string_equal("Some soft limit exceeded...", child->data.string_val);
    assert_int_equal(0, sr_node_t_get_children_cnt(child));
    /* /test-module:activate-software-image/output/init-log/log-msg[1]/time */
    child = sr_node_t_get_child(sr_node, 1);
    assert_string_equal("time", child->name);
    assert_null(child->module_name);
    assert_false(child->dflt);
    assert_int_equal(SR_UINT32_T, child->type);
    assert_int_equal(1469625150, child->data.uint32_val);
    assert_int_equal(0, sr_node_t_get_children_cnt(child));
    /* /test-module:activate-software-image/output/init-log/log-msg[1]/msg-type */
    child = sr_node_t_get_child(sr_node, 2);
    assert_string_equal("msg-type", child->name);
    assert_null(child->module_name);
    assert_false(child->dflt);
    assert_int_equal(SR_ENUM_T, child->type);
    assert_string_equal("warning", child->data.string_val);
    assert_int_equal(0, sr_node_t_get_children_cnt(child));

    /* cleanup */
    sr_free_trees(trees, tree_cnt);
    ly_set_free(nodeset);
    if (data_tree) {
        lyd_free_withsiblings(data_tree);
    }
    ly_ctx_destroy(ly_ctx, NULL);
}

static void
sr_free_schema_test(void **state)
{
    sr_schema_t *schema = NULL;

    schema = calloc(1, sizeof *schema);
    schema->module_name = strdup("example-module");
    schema->ns = strdup("urn:ietf:params:xml:ns:yang:example");
    schema->prefix = strdup("ie");
    schema->revision.file_path_yang = strdup("/etc/sysrepo/yang/example-module.yang");
    schema->submodule_count = 2;
    schema->submodules = calloc(schema->submodule_count, sizeof *schema->submodules);
    schema->submodules[0].submodule_name = strdup("submod1");
    schema->submodules[1].submodule_name = strdup("submod2");
    schema->enabled_feature_cnt = 3;
    schema->enabled_features = calloc(schema->enabled_feature_cnt, sizeof *schema->enabled_features);
    schema->enabled_features[0] = strdup("feature1");
    schema->enabled_features[1] = strdup("feature2");
    schema->enabled_features[2] = strdup("feature3");

    sr_free_schema(schema);
    free(schema);
}

static void
sr_free_strings(char ***strings_p, size_t *string_cnt_p)
{
    for (size_t i = 0; i < *string_cnt_p; ++i) {
        free((*strings_p)[i]);
    }
    free(*strings_p);
    *strings_p = NULL;
    *string_cnt_p = 0;
}

static void
sr_copy_first_ns_from_expr_test(void **state)
{
    int rc = SR_ERR_OK;
    char **namespaces;
    size_t namespace_cnt = 0;

    rc = sr_copy_first_ns_from_expr("", &namespaces, &namespace_cnt);
    assert_int_equal(SR_ERR_OK, rc);
    assert_int_equal(0, namespace_cnt);

    rc = sr_copy_first_ns_from_expr("/abc:item", &namespaces, &namespace_cnt);
    assert_int_equal(SR_ERR_OK, rc);
    assert_int_equal(1, namespace_cnt);
    assert_string_equal("abc", namespaces[0]);
    sr_free_strings(&namespaces, &namespace_cnt);

    rc = sr_copy_first_ns_from_expr("/abc:node/def:leaf", &namespaces, &namespace_cnt);
    assert_int_equal(SR_ERR_OK, rc);
    assert_int_equal(1, namespace_cnt);
    assert_string_equal("abc", namespaces[0]);
    sr_free_strings(&namespaces, &namespace_cnt);

    rc = sr_copy_first_ns_from_expr("param1 <= /abc:node/def:leaf and param2 <= /ghijkl:item", &namespaces, &namespace_cnt);
    assert_int_equal(SR_ERR_OK, rc);
    assert_int_equal(2, namespace_cnt);
    assert_string_equal("abc", namespaces[0]);
    assert_string_equal("ghijkl", namespaces[1]);
    sr_free_strings(&namespaces, &namespace_cnt);

    rc = sr_copy_first_ns_from_expr("param1 <= /abc:node/def:list[mn:node/value >= 78]/opr:container and param2 <= /ghijkl:item",
            &namespaces, &namespace_cnt);
    assert_int_equal(SR_ERR_OK, rc);
    assert_int_equal(3, namespace_cnt);
    assert_string_equal("abc", namespaces[0]);
    assert_string_equal("mn", namespaces[1]);
    assert_string_equal("ghijkl", namespaces[2]);
    sr_free_strings(&namespaces, &namespace_cnt);

    rc = sr_copy_first_ns_from_expr("param1 <= /abc:node/def:node[/mn:node/value == 25 or /node2/ext:augment/value == /abc:value]"
                                    "/opr:container and param2 <= /ghijkl:item", &namespaces, &namespace_cnt);
    assert_int_equal(SR_ERR_OK, rc);
    assert_int_equal(3, namespace_cnt);
    assert_string_equal("abc", namespaces[0]);
    assert_string_equal("mn", namespaces[1]);
    assert_string_equal("ghijkl", namespaces[2]);
    sr_free_strings(&namespaces, &namespace_cnt);

    rc = sr_copy_first_ns_from_expr("/if:interfaces/if:interface[if:name = current()]/vlan:vlan-tagging = 'true'",
            &namespaces, &namespace_cnt);
    assert_int_equal(SR_ERR_OK, rc);
    assert_int_equal(1, namespace_cnt);
    assert_string_equal("if", namespaces[0]);
    sr_free_strings(&namespaces, &namespace_cnt);

    rc = sr_copy_first_ns_from_expr("bbf-fastdsl:configured-mode = 'bbf-ghs:mode-ghs'",
            &namespaces, &namespace_cnt);
    assert_int_equal(SR_ERR_OK, rc);
    assert_int_equal(2, namespace_cnt);
    assert_string_equal("bbf-fastdsl", namespaces[0]);
    assert_string_equal("bbf-ghs", namespaces[1]);
    sr_free_strings(&namespaces, &namespace_cnt);

    rc = sr_copy_first_ns_from_expr("/ent:physical-entity/ent:alarm-status", &namespaces, &namespace_cnt);
    assert_int_equal(SR_ERR_OK, rc);
    assert_int_equal(1, namespace_cnt);
    assert_string_equal("ent", namespaces[0]);
    sr_free_strings(&namespaces, &namespace_cnt);

    rc = sr_copy_first_ns_from_expr("/nodes/node/id", &namespaces, &namespace_cnt);
    assert_int_equal(SR_ERR_OK, rc);
    assert_int_equal(0, namespace_cnt);
    sr_free_strings(&namespaces, &namespace_cnt);

    rc = sr_copy_first_ns_from_expr("//*", &namespaces, &namespace_cnt);
    assert_int_equal(SR_ERR_OK, rc);
    assert_int_equal(0, namespace_cnt);
    sr_free_strings(&namespaces, &namespace_cnt);

    rc = sr_copy_first_ns_from_expr("/if:interfaces/if:interface[if:name=/system:interfaces[id = /config:trunk/id]/name]/vlan:vlan-tagging = 'true'",
            &namespaces, &namespace_cnt);
    assert_int_equal(SR_ERR_OK, rc);
    assert_int_equal(3, namespace_cnt);
    assert_string_equal("if", namespaces[0]);
    assert_string_equal("system", namespaces[1]);
    assert_string_equal("config", namespaces[2]);
    sr_free_strings(&namespaces, &namespace_cnt);

    rc = sr_copy_first_ns_from_expr(NULL, &namespaces, &namespace_cnt);
    assert_int_equal(SR_ERR_INVAL_ARG, rc);
}

static void
sr_error_info_test(void **state)
{
    int rc = 0;
    sr_error_info_t *errors = NULL;
    size_t error_cnt = 0;

    rc = sr_add_error(&errors, &error_cnt, "/test-module:interface", "An ethernet MTU must be %d", 1500);
    assert_int_equal(SR_ERR_OK, rc);
    assert_int_equal(1, error_cnt);
    assert_non_null(errors);

    rc = sr_add_error(&errors, &error_cnt, "/test-module:location", "%s", "Missing required element \"latitude\" in \"location\".");
    assert_int_equal(SR_ERR_OK, rc);
    assert_int_equal(2, error_cnt);
    assert_non_null(errors);

    rc = sr_add_error(&errors, &error_cnt, "/test-module:university/classes/class[title='CCNA']/student[name='nameC']/age",
            "Leafref \"%s\" of value \"%d\" points to a non-existing leaf.",
            "../../../../students/student[name = current()/../name]/age", 17);
    assert_int_equal(SR_ERR_OK, rc);
    assert_int_equal(3, error_cnt);
    assert_non_null(errors);

    rc = sr_add_error(&errors, &error_cnt, NULL, "%s", "A disabled node present in the running datastore");
    assert_int_equal(SR_ERR_OK, rc);
    assert_int_equal(4, error_cnt);
    assert_non_null(errors);

    assert_string_equal("/test-module:interface", errors[0].xpath);
    assert_string_equal("An ethernet MTU must be 1500", errors[0].message);
    assert_string_equal("/test-module:location", errors[1].xpath);
    assert_string_equal("Missing required element \"latitude\" in \"location\".", errors[1].message);
    assert_string_equal("/test-module:university/classes/class[title='CCNA']/student[name='nameC']/age", errors[2].xpath);
    assert_string_equal("Leafref \"../../../../students/student[name = current()/../name]/age\" "
                        "of value \"17\" points to a non-existing leaf.", errors[2].message);
    assert_null(errors[3].xpath);
    assert_string_equal("A disabled node present in the running datastore", errors[3].message);

    sr_free_errors(errors, error_cnt);
}

static void
sr_create_uri_test(void **state)
{
    struct ly_ctx *ctx = ly_ctx_new(TEST_SCHEMA_SEARCH_DIR);
    char *buffer = NULL;
    int rc = SR_ERR_OK;
    const struct lys_module *module = ly_ctx_load_module(ctx, "test-module", NULL);

    rc = sr_create_uri_for_module(module, &buffer);
    assert_int_equal(SR_ERR_OK, rc);
    assert_string_equal(buffer, "urn:ietf:params:xml:ns:yang:test-module?module=test-module");
    free(buffer);

    //ietf-interfaces
    module = ly_ctx_load_module(ctx, "ietf-interfaces", NULL);
    rc = sr_create_uri_for_module(module, &buffer);
    assert_int_equal(SR_ERR_OK, rc);
    assert_string_equal(buffer, "urn:ietf:params:xml:ns:yang:ietf-interfaces?module=ietf-interfaces&amp;revision=2014-05-08");
    free(buffer);

    assert_int_equal(0, lys_features_enable(module, "arbitrary-names"));
    assert_int_equal(0, lys_features_enable(module, "pre-provisioning"));
    assert_int_equal(0, lys_features_enable(module, "if-mib"));
    rc = sr_create_uri_for_module(module, &buffer);
    assert_int_equal(SR_ERR_OK, rc);
    assert_string_equal(buffer, "urn:ietf:params:xml:ns:yang:ietf-interfaces?module=ietf-interfaces&amp;revision=2014-05-08&amp;features=arbitrary-names,pre-provisioning,if-mib");
    free(buffer);

    ly_ctx_destroy(ctx, NULL);
}

<<<<<<< HEAD
=======
static void
sr_get_system_groups_test(void **state)
{
    char **groups = NULL;
    size_t group_cnt = 0;
    struct passwd *pw = NULL;
    uid_t uid = 0;

    uid = geteuid();
    pw = getpwuid(uid);
    if (pw) {
         assert_int_equal(SR_ERR_OK, sr_get_system_groups(pw->pw_name, &groups, &group_cnt));
         for (size_t i = 0; i < group_cnt; ++i) {
             assert_non_null(groups[i]);
             assert_true(0 < strlen(groups[i]));
             SR_LOG_DBG("User '%s' is member of the group '%s'.", pw->pw_name, groups[i]);
             free(groups[i]);
         }
         free(groups);
    }
}

static void
sr_free_list_of_strings_test(void **state)
{
    int rc = SR_ERR_OK;
    sr_list_t *list = NULL;
    
    sr_free_list_of_strings(list);
    
    rc = sr_list_init(&list);
    assert_int_equal(SR_ERR_OK, rc);
    
    rc = sr_list_add(list, strdup("abc"));
    assert_int_equal(SR_ERR_OK, rc);
    
    rc = sr_list_add(list, strdup("def"));
    assert_int_equal(SR_ERR_OK, rc);
    
    rc = sr_list_add(list, strdup("ghi"));
    assert_int_equal(SR_ERR_OK, rc);
    
    sr_free_list_of_strings(list);
}

>>>>>>> bd842225
int
main() {
    const struct CMUnitTest tests[] = {
            cmocka_unit_test_setup_teardown(sr_llist_test, logging_setup, logging_cleanup),
            cmocka_unit_test_setup_teardown(sr_list_test, logging_setup, logging_cleanup),
            cmocka_unit_test_setup_teardown(circular_buffer_test1, logging_setup, logging_cleanup),
            cmocka_unit_test_setup_teardown(circular_buffer_test2, logging_setup, logging_cleanup),
            cmocka_unit_test_setup_teardown(circular_buffer_test3, logging_setup, logging_cleanup),
            cmocka_unit_test_setup_teardown(sr_bitset_test, logging_setup, logging_cleanup),
            cmocka_unit_test_setup_teardown(logger_callback_test, logging_setup, logging_cleanup),
            cmocka_unit_test_setup_teardown(sr_locking_set_test, logging_setup, logging_cleanup),
            cmocka_unit_test_setup_teardown(sr_node_t_test, logging_setup, logging_cleanup),
            cmocka_unit_test_setup_teardown(sr_node_t_with_augments_test, logging_setup, logging_cleanup),
            cmocka_unit_test_setup_teardown(sr_node_t_rpc_input_test, logging_setup, logging_cleanup),
            cmocka_unit_test_setup_teardown(sr_node_t_rpc_output_test, logging_setup, logging_cleanup),
            cmocka_unit_test_setup_teardown(sr_free_schema_test, logging_setup, logging_cleanup),
            cmocka_unit_test_setup_teardown(sr_copy_first_ns_from_expr_test, logging_setup, logging_cleanup),
            cmocka_unit_test_setup_teardown(sr_error_info_test, logging_setup, logging_cleanup),
            cmocka_unit_test_setup_teardown(sr_create_uri_test, logging_setup, logging_cleanup),
<<<<<<< HEAD
=======
            cmocka_unit_test_setup_teardown(sr_get_system_groups_test, logging_setup, logging_cleanup),
            cmocka_unit_test_setup_teardown(sr_free_list_of_strings_test, logging_setup, logging_cleanup),
>>>>>>> bd842225
    };

    return cmocka_run_group_tests(tests, NULL, NULL);
}<|MERGE_RESOLUTION|>--- conflicted
+++ resolved
@@ -1345,8 +1345,6 @@
     ly_ctx_destroy(ctx, NULL);
 }
 
-<<<<<<< HEAD
-=======
 static void
 sr_get_system_groups_test(void **state)
 {
@@ -1392,7 +1390,6 @@
     sr_free_list_of_strings(list);
 }
 
->>>>>>> bd842225
 int
 main() {
     const struct CMUnitTest tests[] = {
@@ -1412,11 +1409,8 @@
             cmocka_unit_test_setup_teardown(sr_copy_first_ns_from_expr_test, logging_setup, logging_cleanup),
             cmocka_unit_test_setup_teardown(sr_error_info_test, logging_setup, logging_cleanup),
             cmocka_unit_test_setup_teardown(sr_create_uri_test, logging_setup, logging_cleanup),
-<<<<<<< HEAD
-=======
             cmocka_unit_test_setup_teardown(sr_get_system_groups_test, logging_setup, logging_cleanup),
             cmocka_unit_test_setup_teardown(sr_free_list_of_strings_test, logging_setup, logging_cleanup),
->>>>>>> bd842225
     };
 
     return cmocka_run_group_tests(tests, NULL, NULL);
