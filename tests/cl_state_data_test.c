/**
 * @file cl_state_data_test.c
 * @author Rastislav Szabo <raszabo@cisco.com>, Lukas Macko <lmacko@cisco.com>
 * @brief Notifications unit tests.
 *
 * @copyright
 * Copyright 2016 Cisco Systems, Inc.
 *
 * Licensed under the Apache License, Version 2.0 (the "License");
 * you may not use this file except in compliance with the License.
 * You may obtain a copy of the License at
 *
 *    http://www.apache.org/licenses/LICENSE-2.0
 *
 * Unless required by applicable law or agreed to in writing, software
 * distributed under the License is distributed on an "AS IS" BASIS,
 * WITHOUT WARRANTIES OR CONDITIONS OF ANY KIND, either express or implied.
 * See the License for the specific language governing permissions and
 * limitations under the License.
 */

#include <stdlib.h>
#include <stdio.h>
#include <unistd.h>
#include <stdbool.h>
#include <setjmp.h>
#include <cmocka.h>
#include <string.h>
#include <inttypes.h>
#include <pthread.h>
#include <stdarg.h>

#include "sysrepo.h"
#include "client_library.h"

#include "sr_common.h"
#include "test_module_helper.h"
#include "sysrepo/xpath.h"
#include "sysrepo/values.h"

#define CHECK_LIST_OF_STRINGS(list, expected)                           \
    do {                                                                \
        size_t exp_cnt = sizeof(expected) / sizeof(*expected);          \
        assert_int_equal(exp_cnt, list->count);                         \
        for (size_t i = 0; i < exp_cnt; i++) {                          \
            bool match = false;                                         \
            for (size_t j = 0; list->count; j++) {                      \
                if (0 == strcmp(expected[i], (char *)list->data[j])) {  \
                    match = true;                                       \
                    break;                                              \
                }                                                       \
            }                                                           \
            if (!match) {                                               \
                /* assert string that can not be found */               \
                assert_string_equal("", expected[i]);                   \
            }                                                           \
        }                                                               \
    } while (0)


static int
sysrepo_setup(void **state)
{
    createDataTreeExampleModule();
    createDataTreeTestModule();
    createDataTreeStateModule();

    truncate(TEST_DATA_SEARCH_DIR "state-module.persist", 0);

    sr_conn_ctx_t *conn = NULL;
    int rc = SR_ERR_OK;

    sr_log_stderr(SR_LL_DBG);

    /* connect to sysrepo */
    rc = sr_connect("state_data_test", SR_CONN_DEFAULT, &conn);
    assert_int_equal(rc, SR_ERR_OK);

    *state = (void*)conn;
    return 0;
}

static int
sysrepo_teardown(void **state)
{
    sr_conn_ctx_t *conn = *state;
    assert_non_null(conn);

    /* disconnect from sysrepo */
    sr_disconnect(conn);

    return 0;
}

static sr_val_t *
sr_val_get_by_xpath(sr_val_t *values, size_t value_cnt, const char *xpath_fmt, ...)
{
    char xpath[PATH_MAX] = { 0, };
    va_list va;

    va_start(va, xpath_fmt);
    vsnprintf(xpath, PATH_MAX, xpath_fmt, va);
    va_end(va);

    for (size_t i = 0; i < value_cnt; ++i) {
        if (0 == strcmp(values[i].xpath, xpath)) {
            return values+i;
        }
    }

    return NULL;
}

static sr_node_t *
sr_node_get_child_by_name(sr_session_ctx_t *session, sr_node_t *parent, const char *name)
{
    sr_node_t *child = NULL;

    child = sr_node_get_child(session, parent);
    while (NULL != child && 0 != strcmp(name, child->name)) {
        child = sr_node_get_next_sibling(session, child);
    }

    return child;
}

static bool
sr_list_matches_key(sr_session_ctx_t *session, sr_node_t *list, const char *key_name, const char *key_val)
{
    sr_node_t *child = NULL;

    child = sr_node_get_child(session, list);
    while (NULL != child) {
        if (0 == strcmp(key_name, child->name)) {
            switch (child->type) {
                case SR_STRING_T:
                    if (0 == strcmp(child->data.string_val, key_val)) {
                        return true;
                    }
                    break;
                case SR_UINT32_T:
                    if (atoi(key_val) == child->data.uint32_val) {
                        return true;
                    }
                    break;
                case SR_INT32_T:
                    if (atoi(key_val) == child->data.int32_val) {
                        return true;
                    }
                    break;
                default:
                    break; /* not used in unit tests */
            }
        }
        child = sr_node_get_next_sibling(session, child);
    }

    return false;
}

static sr_node_t *
sr_node_get_list_by_key(sr_session_ctx_t *session, sr_node_t *parent, const char *list_name,
        const char *key_name, const char *key_val)
{
    sr_node_t *child = NULL;

    child = sr_node_get_child(session, parent);
    while (NULL != child) {
        if (SR_LIST_T == child->type && 0 == strcmp(list_name, child->name)) {
            if (sr_list_matches_key(session, child, key_name, key_val)) {
                break;
            }
        }
        child = sr_node_get_next_sibling(session, child);
    }

    return child;
}

static int
sr_node_get_child_cnt(sr_session_ctx_t *session, sr_node_t *parent)
{
    int cnt = 0;
    sr_node_t *child = NULL;

    child = sr_node_get_child(session, parent);
    while (NULL != child) {
        ++cnt;
        child = sr_node_get_next_sibling(session, child);
    }

    return cnt;
}

static int
provide_distance_travalled(sr_val_t **values, size_t *values_cnt, void *private_ctx)
{
    sr_list_t *l = (sr_list_t *) private_ctx;
    const char *xpath = "/state-module:bus/distance_travelled";
    if (0 != sr_list_add(l, strdup(xpath))) {
        SR_LOG_ERR_MSG("Error while adding into list");
    }

    *values = calloc(1, sizeof(**values));
    if (NULL == *values) {
        SR_LOG_ERR_MSG("Allocation failed");
        return -2;
    }
    (*values)->xpath = strdup(xpath);
    (*values)->type = SR_UINT32_T;
    (*values)->data.uint32_val = 999;
    *values_cnt = 1;

    return 0;
}

static int
provide_gps_located(sr_val_t **values, size_t *values_cnt, void *private_ctx) {
    sr_list_t *l = (sr_list_t *) private_ctx;
    const char *xpath = "/state-module:bus/gps_located";
    if (0 != sr_list_add(l, strdup(xpath))) {
        SR_LOG_ERR_MSG("Error while adding into list");
    }

    *values = calloc(1, sizeof(**values));
    if (NULL == *values) {
        SR_LOG_ERR_MSG("Allocation failed");
        return -2;
    }
    (*values)->xpath = strdup(xpath);
    (*values)->type = SR_BOOL_T;
    (*values)->data.bool_val = false;
    *values_cnt = 1;

    return 0;
}

static int
provide_seats_reserved(const char *xpath, sr_val_t **values, size_t *values_cnt, void *private_ctx) {
    sr_list_t *l = (sr_list_t *) private_ctx;

    char *xp = strdup(xpath);

    if (0 != sr_list_add(l, xp)) {
        SR_LOG_ERR_MSG("Error while adding into list");
    }

    if (0 != sr_new_val(xpath, values)) {
        SR_LOG_ERR_MSG("Allocation failed");
        return -2;
    }

    sr_xpath_ctx_t xp_ctx = {0};

    char *number = sr_xpath_key_value(xp, "seats", "number", &xp_ctx);
    int num_val = 0;

    sscanf(number, "%d", &num_val);

    sr_xpath_recover(&xp_ctx);

    (*values)[0].type = SR_BOOL_T;
    (*values)[0].data.bool_val = (0 == num_val % 2);

    *values_cnt = 1;

    return 0;
}

int cl_dp_cpu_load (const char *xpath, sr_val_t **values, size_t *values_cnt, void *private_ctx)
{
    const char *expected_xpath = "/state-module:cpu_load";
    if (0 == strcmp(xpath, expected_xpath)) {
        sr_list_t *l = (sr_list_t *) private_ctx;
        if (0 != sr_list_add(l, strdup(xpath))) {
            SR_LOG_ERR_MSG("Error while adding into list");
        }

        *values = calloc(1, sizeof(**values));
        if (NULL == *values) {
            SR_LOG_ERR_MSG("Allocation failed");
            return -2;
        }
        (*values)->xpath = strdup(xpath);
        (*values)->type = SR_DECIMAL64_T;
        (*values)->data.decimal64_val = 75.25;
        *values_cnt = 1;

        return 0;
    }
    SR_LOG_ERR("Data provider received unexpected xpath %s expected %s", xpath, expected_xpath);
    return -1;
}

int cl_dp_bus (const char *xpath, sr_val_t **values, size_t *values_cnt, void *private_ctx)
{
    if (0 == strcmp(xpath, "/state-module:bus/distance_travelled"))
    {
        return provide_distance_travalled(values, values_cnt, private_ctx);
    } else if (0 == strcmp(xpath, "/state-module:bus/gps_located")) {
        return provide_gps_located(values, values_cnt, private_ctx);
    } else if (sr_xpath_node_name_eq(xpath, "reserved")) {
        return provide_seats_reserved(xpath, values, values_cnt, private_ctx);
    }
    SR_LOG_ERR("Data provider received unexpected xpath %s", xpath);
    return -1;
}

int cl_dp_distance_travelled (const char *xpath, sr_val_t **values, size_t *values_cnt, void *private_ctx)
{
    const char *expected_xpath = "/state-module:bus/distance_travelled";
    if (0 == strcmp(xpath, expected_xpath)) {
        return provide_distance_travalled(values, values_cnt, private_ctx);
    }
    SR_LOG_ERR("Data provider received unexpected xpath %s expected %s", xpath, expected_xpath);
    return -1;
}

int cl_dp_gps_located (const char *xpath, sr_val_t **values, size_t *values_cnt, void *private_ctx)
{
    const char *expected_xpath = "/state-module:bus/gps_located";
    if (0 == strcmp(xpath, "/state-module:bus/gps_located")) {
        return provide_gps_located(values, values_cnt, private_ctx);
    }
    SR_LOG_ERR("Data provider received unexpected xpath %s expected %s", xpath, expected_xpath);
    return -1;
}

int cl_dp_seats_reserved (const char *xpath, sr_val_t **values, size_t *values_cnt, void *private_ctx)
{
    const char *expected_xpath = "/state-module:bus/seats/reserved";
    if (sr_xpath_node_name_eq(xpath, "reserved")) {
        return provide_seats_reserved(xpath, values, values_cnt, private_ctx);
    }
    SR_LOG_ERR("Data provider received unexpected xpath %s expected %s", xpath, expected_xpath);
    return -1;
}

int
cl_dp_incorrect_data(const char *xpath, sr_val_t **values, size_t *values_cnt, void *private_ctx)
{
    sr_list_t *l = (sr_list_t *) private_ctx;
    if (0 != sr_list_add(l, strdup(xpath))) {
        SR_LOG_ERR_MSG("Error while adding into list");
    }

    *values = calloc(1, sizeof(**values));
    if (NULL == *values) {
        SR_LOG_ERR_MSG("Allocation failed");
        return -2;
    }
    /* an attempt to to modify config data */
    (*values)->xpath = strdup("/state-module:bus/vendor_name");
    (*values)->type = SR_STRING_T;
    (*values)->data.string_val = strdup("Bus vendor");
    *values_cnt = 1;
    return 0;
}

int cl_dp_weather (const char *xpath, sr_val_t **values, size_t *values_cnt, void *private_ctx)
{
    return SR_ERR_OK;
}

int cl_dp_sky (const char *xpath, sr_val_t **values, size_t *values_cnt, void *private_ctx)
{
    const char *expected_xpath = "/state-module:weather/sky";
    if (0 == strcmp(xpath, expected_xpath)) {
        sr_list_t *l = (sr_list_t *) private_ctx;
        if (0 != sr_list_add(l, strdup(xpath))) {
            SR_LOG_ERR_MSG("Error while adding into list");
        }

        sr_new_val(xpath, values);
        sr_val_set_str_data(*values, SR_ENUM_T, "cloudy");
        *values_cnt = 1;

        return 0;
    }
    SR_LOG_ERR("Data provider received unexpected xpath %s expected %s", xpath, expected_xpath);
    return -1;
}

int cl_dp_humidity (const char *xpath, sr_val_t **values, size_t *values_cnt, void *private_ctx)
{
    const char *expected_xpath = "/state-module:weather/humidity";
    if (0 == strcmp(xpath, expected_xpath)) {
        sr_list_t *l = (sr_list_t *) private_ctx;
        if (0 != sr_list_add(l, strdup(xpath))) {
            SR_LOG_ERR_MSG("Error while adding into list");
        }

        sr_new_val(xpath, values);
        (*values)[0].type = SR_UINT8_T;
        (*values)[0].data.uint8_val = 42;
        *values_cnt = 1;

        return 0;
    }
    SR_LOG_ERR("Data provider received unexpected xpath %s expected %s", xpath, expected_xpath);
    return -1;
}

int
cl_whole_module_cb(sr_session_ctx_t *session, const char *module_name, sr_notif_event_t ev, void *private_ctx)
{
    /* do nothing on changes */
    return SR_ERR_OK;
}

int
cl_dp_traffic_stats(const char *xpath, sr_val_t **values, size_t *values_cnt, void *private_ctx)
{
    sr_list_t *l = (sr_list_t *) private_ctx;
    int rc = SR_ERR_OK;
    #define MAX_LEN 200
    if (0 != sr_list_add(l, strdup(xpath))) {
        SR_LOG_ERR_MSG("Error while adding into list");
    }

    if (0 == strcmp("/state-module:traffic_stats", xpath)) {
        *values = calloc(2, sizeof(**values));
        if (NULL == *values) {
            SR_LOG_ERR_MSG("Allocation failed");
            return -2;
        }
        (*values)[0].xpath = strdup("/state-module:traffic_stats/number_of_accidents");
        (*values)[0].type = SR_UINT8_T;
        (*values)[0].data.uint8_val = 2;

        (*values)[1].xpath = strdup("/state-module:traffic_stats/cross_roads_offline_count");
        (*values)[1].type = SR_UINT8_T;
        (*values)[1].data.uint8_val = 9;
        *values_cnt = 2;
    } else if (0 == strcmp("/state-module:traffic_stats/cross_road", xpath)) {
        *values = calloc(5, sizeof(**values));
        if (NULL == *values) {
            SR_LOG_ERR_MSG("Allocation failed");
            return -2;
        }
        (*values)[0].xpath = strdup("/state-module:traffic_stats/cross_road[id='0']");
        (*values)[0].type = SR_LIST_T;

        (*values)[1].xpath = strdup("/state-module:traffic_stats/cross_road[id='0']/status");
        (*values)[1].type = SR_ENUM_T;
        (*values)[1].data.enum_val = strdup("manual");

        (*values)[2].xpath = strdup("/state-module:traffic_stats/cross_road[id='1']/status");
        (*values)[2].type = SR_ENUM_T;
        (*values)[2].data.enum_val = strdup("automatic");

        (*values)[3].xpath = strdup("/state-module:traffic_stats/cross_road[id='2']/status");
        (*values)[3].type = SR_ENUM_T;
        (*values)[3].data.enum_val = strdup("automatic");

        (*values)[4].xpath = strdup("/state-module:traffic_stats/cross_road[id='2']/average_wait_time");
        (*values)[4].type = SR_UINT32_T;
        (*values)[4].data.uint32_val = 15;
        *values_cnt = 5;
    } else if (0 == strncmp("traffic_light", sr_xpath_node_name(xpath), strlen("traffic_light"))) {
        char xp[MAX_LEN] = {0};
        const char *colors[] = {"red", "orange", "green"};
        sr_xpath_ctx_t xp_ctx = {0};

        *values = calloc(3, sizeof(**values));
        if (NULL == *values) {
            SR_LOG_ERR_MSG("Allocation failed");
            return -2;
        }

        char *cross_road_id = NULL;
        int cr_index = -1;
        char *xp_dup = strdup(xpath);

        if (NULL != xp_dup) {
            cross_road_id = sr_xpath_key_value(xp_dup, "cross_road", "id", &xp_ctx);
            if (NULL != cross_road_id) {
                cr_index = atoi(cross_road_id);
            }
        }
        free(xp_dup);

        for (int i = 0; i < 3; i++) {
            snprintf(xp, MAX_LEN, "%s[name='%c']/color", xpath, 'a'+i );
            (*values)[i].xpath = strdup(xp);
            (*values)[i].type = SR_ENUM_T;
            (*values)[i].data.enum_val = strdup(colors[(cr_index + i)%3]);
        }
        *values_cnt = 3;
    } else if (0 == strncmp("advanced_info", sr_xpath_node_name(xpath), strlen("advanced_info"))) {
        char xp[MAX_LEN] = {0};
        sr_xpath_ctx_t xp_ctx = {0};
        char *cross_road_id = NULL;
        int cr_index = -1;
        char *xp_dup = strdup(xpath);

        if (NULL != xp_dup) {
            cross_road_id = sr_xpath_key_value(xp_dup, "cross_road", "id", &xp_ctx);
            if (NULL != cross_road_id) {
                cr_index = atoi(cross_road_id);
            }
        }
        free(xp_dup);

        if (0 == cr_index) {
            /* advanced_info container is only in the first list instance */
            *values_cnt = 2;
            rc = sr_new_values(*values_cnt, values);
            if (SR_ERR_OK != rc) return rc;
        } else {
            *values = NULL;
            *values_cnt = 0;
            return 0;
        }

        snprintf(xp, MAX_LEN, "%s/latitude", xpath);
        sr_val_set_xpath(&(*values)[0], xp);
        sr_val_set_str_data(&(*values)[0], SR_STRING_T, "48.729885N");

        snprintf(xp, MAX_LEN, "%s/longitude", xpath);
        sr_val_set_xpath(&(*values)[1], xp);
        sr_val_set_str_data(&(*values)[1], SR_STRING_T, "19.137425E");
    }
    else {
        *values = NULL;
        *values_cnt = 0;
    }

    return 0;
}

int
cl_dp_cross_road(const char *xpath, sr_val_t **values, size_t *values_cnt, void *private_ctx)
{
    sr_list_t *l = (sr_list_t *) private_ctx;
    if (0 != sr_list_add(l, strdup(xpath))) {
        SR_LOG_ERR_MSG("Error while adding into list");
    }

    if (0 == strcmp("/state-module:traffic_stats/cross_road", xpath)) {
        *values = calloc(5, sizeof(**values));
        if (NULL == *values) {
            SR_LOG_ERR_MSG("Allocation failed");
            return -2;
        }
        (*values)[0].xpath = strdup("/state-module:traffic_stats/cross_road[id='0']");
        (*values)[0].type = SR_LIST_T;

        (*values)[1].xpath = strdup("/state-module:traffic_stats/cross_road[id='0']/status");
        (*values)[1].type = SR_ENUM_T;
        (*values)[1].data.enum_val = strdup("manual");

        (*values)[2].xpath = strdup("/state-module:traffic_stats/cross_road[id='1']/status");
        (*values)[2].type = SR_ENUM_T;
        (*values)[2].data.enum_val = strdup("automatic");

        (*values)[3].xpath = strdup("/state-module:traffic_stats/cross_road[id='2']/status");
        (*values)[3].type = SR_ENUM_T;
        (*values)[3].data.enum_val = strdup("automatic");

        (*values)[4].xpath = strdup("/state-module:traffic_stats/cross_road[id='2']/average_wait_time");
        (*values)[4].type = SR_UINT32_T;
        (*values)[4].data.uint32_val = 15;
        *values_cnt = 5;
    } else {
        *values = NULL;
        *values_cnt = 0;
    }

    return 0;
}

int
cl_dp_wind(const char *xpath, sr_val_t **values, size_t *values_cnt, void *private_ctx)
{
    sr_list_t *l = (sr_list_t *) private_ctx;
    if (0 != sr_list_add(l, strdup(xpath))) {
        SR_LOG_ERR_MSG("Error while adding into list");
    }

    if (0 == strcmp("/state-module:weather/wind", xpath)) {
        *values = calloc(2, sizeof(**values));
        if (NULL == *values) {
            SR_LOG_ERR_MSG("Allocation failed");
            return -2;
        }
        (*values)[0].xpath = strdup("/state-module:weather/wind/speed");
        (*values)[0].type = SR_UINT8_T;
        (*values)[0].data.uint8_val = 42;

        (*values)[1].xpath = strdup("/state-module:weather/wind/direction");
        (*values)[1].type = SR_STRING_T;
        (*values)[1].data.string_val = strdup("north");

        *values_cnt = 2;
    } else {
        *values = NULL;
        *values_cnt = 0;
    }

    return 0;
}

int
cl_dp_wind_speed(const char *xpath, sr_val_t **values, size_t *values_cnt, void *private_ctx)
{
    sr_list_t *l = (sr_list_t *) private_ctx;
    if (0 != sr_list_add(l, strdup(xpath))) {
        SR_LOG_ERR_MSG("Error while adding into list");
    }

    if (0 == strcmp("/state-module:weather/wind/speed", xpath)) {
        *values = calloc(1, sizeof(**values));
        if (NULL == *values) {
            SR_LOG_ERR_MSG("Allocation failed");
            return -2;
        }
        (*values)[0].xpath = strdup("/state-module:weather/wind/speed");
        (*values)[0].type = SR_UINT8_T;
        (*values)[0].data.uint8_val = 54;

        *values_cnt = 1;
    } else {
        *values = NULL;
        *values_cnt = 0;
    }

    return 0;
}

int
cl_dp_traffic_light(const char *xpath, sr_val_t **values, size_t *values_cnt, void *private_ctx)
{
    sr_list_t *l = (sr_list_t *) private_ctx;
    if (0 != sr_list_add(l, strdup(xpath))) {
        SR_LOG_ERR_MSG("Error while adding into list");
    }

    if (0 == strncmp("traffic_light", sr_xpath_node_name(xpath), strlen("traffic_light"))) {
        char xp[MAX_LEN] = {0};
        const char *colors[] = {"red", "orange", "green"};
        sr_xpath_ctx_t xp_ctx = {0};

        *values = calloc(3, sizeof(**values));
        if (NULL == *values) {
            SR_LOG_ERR_MSG("Allocation failed");
            return -2;
        }

        char *cross_road_id = NULL;
        int cr_index = -1;
        char *xp_dup = strdup(xpath);

        if (NULL != xp_dup) {
            cross_road_id = sr_xpath_key_value(xp_dup, "cross_road", "id", &xp_ctx);
            if (NULL != cross_road_id) {
                cr_index = atoi(cross_road_id);
            }
        }
        free(xp_dup);

        for (int i = 0; i < 3; i++) {
            snprintf(xp, MAX_LEN, "%s[name='%c']/color", xpath, 'a'+i );
            (*values)[i].xpath = strdup(xp);
            (*values)[i].type = SR_ENUM_T;
            (*values)[i].data.enum_val = strdup(colors[(cr_index + i)%3]);
        }
        *values_cnt = 3;
    } else {
        *values = NULL;
        *values_cnt = 0;
    }

    return 0;
}

static void
cl_parent_subscription(void **state)
{
    sr_conn_ctx_t *conn = *state;
    assert_non_null(conn);
    sr_session_ctx_t *session = NULL;
    sr_subscription_ctx_t *subscription = NULL;
    sr_list_t *xpath_retrieved = NULL;
    sr_val_t *values = NULL, *value = NULL;
    size_t cnt = 0;
    char buf[10] = { 0, };
    int rc = SR_ERR_OK;

    rc = sr_list_init(&xpath_retrieved);
    assert_int_equal(rc, SR_ERR_OK);

    /* start session */
    rc = sr_session_start(conn, SR_DS_RUNNING, SR_SESS_DEFAULT, &session);
    assert_int_equal(rc, SR_ERR_OK);

    rc = sr_module_change_subscribe(session, "state-module", cl_whole_module_cb, NULL,
            0, SR_SUBSCR_DEFAULT, &subscription);
    assert_int_equal(rc, SR_ERR_OK);

    /* subscribe data providers */
    rc = sr_dp_get_items_subscribe(session, "/state-module:bus", cl_dp_bus, xpath_retrieved, SR_SUBSCR_CTX_REUSE, &subscription);
    assert_int_equal(rc, SR_ERR_OK);

    /* retrieve data */
    rc = sr_get_items(session, "/state-module:bus//*", &values, &cnt);
    assert_int_equal(rc, SR_ERR_OK);

    /* check data */
    assert_non_null(values);
    assert_int_equal(42, cnt);

    value = sr_val_get_by_xpath(values, cnt, "/state-module:bus/gps_located");
    assert_non_null(value);
    assert_int_equal(SR_BOOL_T, value->type);
    assert_int_equal(false, value->data.bool_val);

    value = sr_val_get_by_xpath(values, cnt, "/state-module:bus/distance_travelled");
    assert_non_null(value);
    assert_int_equal(SR_UINT32_T, value->type);
    assert_int_equal(999, value->data.uint32_val);

    for (size_t i = 0; i < 10; ++i) {
        /* list instance */
        value = sr_val_get_by_xpath(values, cnt, "/state-module:bus/seats[number='%d']", i);
        assert_non_null(value);
        assert_int_equal(SR_LIST_T, value->type);
        /* number */
        value = sr_val_get_by_xpath(values, cnt, "/state-module:bus/seats[number='%d']/number", i);
        assert_non_null(value);
        assert_int_equal(SR_INT32_T, value->type);
        assert_int_equal(i, value->data.int32_val);
        /* name */
        value = sr_val_get_by_xpath(values, cnt, "/state-module:bus/seats[number='%d']/name", i);
        assert_non_null(value);
        assert_int_equal(SR_STRING_T, value->type);
        snprintf(buf, 10, "seat-%lu", i);
        assert_string_equal(buf, value->data.string_val);
        /* reserved */
        value = sr_val_get_by_xpath(values, cnt, "/state-module:bus/seats[number='%d']/reserved", i);
        assert_non_null(value);
        assert_int_equal(SR_BOOL_T, value->type);
        if (0 == i % 2) {
            assert_true(value->data.bool_val);
        } else {
            assert_false(value->data.bool_val);
        }
    }

    sr_free_values(values, cnt);

    /* check xpath that were retrieved */
    const char *xpath_expected_to_be_loaded [] = {
        "/state-module:bus/gps_located",
        "/state-module:bus/distance_travelled",
        "/state-module:bus/seats[number='0']/reserved",
        "/state-module:bus/seats[number='1']/reserved",
        "/state-module:bus/seats[number='2']/reserved",
        "/state-module:bus/seats[number='3']/reserved",
        "/state-module:bus/seats[number='4']/reserved",
        "/state-module:bus/seats[number='5']/reserved",
        "/state-module:bus/seats[number='6']/reserved",
        "/state-module:bus/seats[number='7']/reserved",
        "/state-module:bus/seats[number='8']/reserved",
        "/state-module:bus/seats[number='9']/reserved",
    };
    CHECK_LIST_OF_STRINGS(xpath_retrieved, xpath_expected_to_be_loaded);

    /* cleanup */
    sr_unsubscribe(session, subscription);
    sr_session_stop(session);

    for (size_t i = 0; i < xpath_retrieved->count; i++) {
        free(xpath_retrieved->data[i]);
    }
    sr_list_cleanup(xpath_retrieved);
}

static void
cl_parent_subscription_tree(void **state)
{
    sr_conn_ctx_t *conn = *state;
    assert_non_null(conn);
    sr_session_ctx_t *session = NULL;
    sr_subscription_ctx_t *subscription = NULL;
    sr_list_t *xpath_retrieved = NULL;
    sr_node_t *tree = NULL, *node = NULL;
    char buf[10] = { 0, };
    int rc = SR_ERR_OK;

    rc = sr_list_init(&xpath_retrieved);
    assert_int_equal(rc, SR_ERR_OK);

    /* start session */
    rc = sr_session_start(conn, SR_DS_RUNNING, SR_SESS_DEFAULT, &session);
    assert_int_equal(rc, SR_ERR_OK);

    rc = sr_module_change_subscribe(session, "state-module", cl_whole_module_cb, NULL,
            0, SR_SUBSCR_DEFAULT, &subscription);
    assert_int_equal(rc, SR_ERR_OK);

    /* subscribe data providers */
    rc = sr_dp_get_items_subscribe(session, "/state-module:bus", cl_dp_bus, xpath_retrieved, SR_SUBSCR_CTX_REUSE, &subscription);
    assert_int_equal(rc, SR_ERR_OK);

    for (int j = 0; j < 2; ++j) {
        /* retrieve data using the tree API */
        rc = sr_get_subtree(session, "/state-module:bus", 0 == j ? 0 : SR_GET_SUBTREE_ITERATIVE, &tree);
        assert_int_equal(rc, SR_ERR_OK);

        /* check data */
        assert_non_null(tree);
        assert_string_equal("bus", tree->name);
        assert_string_equal("state-module", tree->module_name);
        assert_false(tree->dflt);
        assert_int_equal(SR_CONTAINER_T, tree->type);
        assert_int_equal(12, sr_node_get_child_cnt(session, tree));
        /* gps located */
        node = sr_node_get_child_by_name(session, tree, "gps_located");
        assert_non_null(node);
        assert_string_equal("gps_located", node->name);
        assert_null(node->module_name);
        assert_false(node->dflt);
        assert_int_equal(SR_BOOL_T, node->type);
        assert_false(node->data.bool_val);
        assert_null(node->first_child);
        /* distance travelled */
        node = sr_node_get_child_by_name(session, tree, "distance_travelled");
        assert_non_null(node);
        assert_null(node->module_name);
        assert_false(node->dflt);
        assert_int_equal(SR_UINT32_T, node->type);
        assert_int_equal(999, node->data.uint32_val);
        assert_null(node->first_child);
        /* seats */
        for (size_t i = 0; i < 10; ++i) {
            /* list instance */
            snprintf(buf, 10, "%lu", i);
            node = sr_node_get_list_by_key(session, tree, "seats", "number", buf);
            assert_non_null(node);
            assert_null(node->module_name);
            assert_false(node->dflt);
            assert_int_equal(SR_LIST_T, node->type);
            assert_int_equal(3, sr_node_get_child_cnt(session, node));
            /* number */
            node = sr_node_get_child_by_name(session, node, "number");
            assert_non_null(node);
            assert_string_equal("number", node->name);
            assert_null(node->module_name);
            assert_false(node->dflt);
            assert_int_equal(SR_INT32_T, node->type);
            assert_int_equal(i, node->data.int32_val);
            assert_null(node->first_child);
            node = node->parent;
            /* name */
            snprintf(buf, 10, "seat-%lu", i);
            node = sr_node_get_child_by_name(session, node, "name");
            assert_non_null(node);
            assert_string_equal("name", node->name);
            assert_null(node->module_name);
            assert_false(node->dflt);
            assert_int_equal(SR_STRING_T, node->type);
            assert_string_equal(buf, node->data.string_val);
            assert_null(node->first_child);
            node = node->parent;
            /* reserved */
            node = sr_node_get_child_by_name(session, node, "reserved");
            assert_non_null(node);
            assert_string_equal("reserved", node->name);
            assert_null(node->module_name);
            assert_false(node->dflt);
            assert_int_equal(SR_BOOL_T, node->type);
            if (0 == i % 2) {
                assert_true(node->data.bool_val);
            } else {
                assert_false(node->data.bool_val);
            }
            assert_null(node->first_child);
        }

        sr_free_tree(tree);

        /* check xpath that were retrieved */
        if (0 == j) {
            const char *xpath_expected_to_be_loaded [] = {
                "/state-module:bus/gps_located",
                "/state-module:bus/distance_travelled",
                "/state-module:bus/seats[number='0']/reserved",
                "/state-module:bus/seats[number='1']/reserved",
                "/state-module:bus/seats[number='2']/reserved",
                "/state-module:bus/seats[number='3']/reserved",
                "/state-module:bus/seats[number='4']/reserved",
                "/state-module:bus/seats[number='5']/reserved",
                "/state-module:bus/seats[number='6']/reserved",
                "/state-module:bus/seats[number='7']/reserved",
                "/state-module:bus/seats[number='8']/reserved",
                "/state-module:bus/seats[number='9']/reserved",
            };
            CHECK_LIST_OF_STRINGS(xpath_retrieved, xpath_expected_to_be_loaded);
        } else {
            const char *xpath_expected_to_be_loaded [] = {
                "/state-module:bus/gps_located",
                "/state-module:bus/distance_travelled",
                "/state-module:bus/gps_located",
                "/state-module:bus/distance_travelled",
                "/state-module:bus/seats[number='0']/reserved",
                "/state-module:bus/seats[number='1']/reserved",
                "/state-module:bus/seats[number='2']/reserved",
                "/state-module:bus/seats[number='3']/reserved",
                "/state-module:bus/seats[number='4']/reserved",
                "/state-module:bus/seats[number='5']/reserved",
                "/state-module:bus/seats[number='6']/reserved",
                "/state-module:bus/seats[number='7']/reserved",
                "/state-module:bus/seats[number='8']/reserved",
                "/state-module:bus/seats[number='9']/reserved",
            };
            CHECK_LIST_OF_STRINGS(xpath_retrieved, xpath_expected_to_be_loaded);
        }

        for (size_t i = 0; i < xpath_retrieved->count; i++) {
            free(xpath_retrieved->data[i]);
        }
        xpath_retrieved->count = 0;
    }

    /* cleanup */
    sr_list_cleanup(xpath_retrieved);
    sr_unsubscribe(session, subscription);
    sr_session_stop(session);
}

static void
cl_exact_match_subscription(void **state)
{
    sr_conn_ctx_t *conn = *state;
    assert_non_null(conn);
    sr_session_ctx_t *session = NULL;
    sr_subscription_ctx_t *subscription = NULL;
    sr_list_t *xpath_retrieved = NULL;
    sr_val_t *values = NULL, *value = NULL;
    size_t cnt = 0;
    char buf[10] = { 0, };
    int rc = SR_ERR_OK;

    rc = sr_list_init(&xpath_retrieved);
    assert_int_equal(rc, SR_ERR_OK);

    /* start session */
    rc = sr_session_start(conn, SR_DS_RUNNING, SR_SESS_DEFAULT, &session);
    assert_int_equal(rc, SR_ERR_OK);

    rc = sr_module_change_subscribe(session, "state-module", cl_whole_module_cb, NULL,
            0, SR_SUBSCR_DEFAULT, &subscription);
    assert_int_equal(rc, SR_ERR_OK);

    /* subscribe data providers */
    rc = sr_dp_get_items_subscribe(session, "/state-module:bus/distance_travelled", cl_dp_distance_travelled, xpath_retrieved, SR_SUBSCR_CTX_REUSE, &subscription);
    assert_int_equal(rc, SR_ERR_OK);

    rc = sr_dp_get_items_subscribe(session, "/state-module:bus/gps_located", cl_dp_gps_located, xpath_retrieved, SR_SUBSCR_CTX_REUSE, &subscription);
    assert_int_equal(rc, SR_ERR_OK);

    rc = sr_dp_get_items_subscribe(session, "/state-module:bus/seats/reserved", cl_dp_seats_reserved, xpath_retrieved, SR_SUBSCR_CTX_REUSE, &subscription);
    assert_int_equal(rc, SR_ERR_OK);

    rc = sr_dp_get_items_subscribe(session, "/state-module:cpu_load", cl_dp_cpu_load, xpath_retrieved, SR_SUBSCR_CTX_REUSE, &subscription);
    assert_int_equal(rc, SR_ERR_OK);

    /* retrieve data */
    rc = sr_get_items(session, "/state-module:bus//*", &values, &cnt);
    assert_int_equal(rc, SR_ERR_OK);

    /* check data */
    assert_non_null(values);
    assert_int_equal(42, cnt);

    value = sr_val_get_by_xpath(values, cnt, "/state-module:bus/gps_located");
    assert_non_null(value);
    assert_int_equal(SR_BOOL_T, value->type);
    assert_int_equal(false, value->data.bool_val);

    value = sr_val_get_by_xpath(values, cnt, "/state-module:bus/distance_travelled");
    assert_non_null(value);
    assert_int_equal(SR_UINT32_T, value->type);
    assert_int_equal(999, value->data.uint32_val);

    for (size_t i = 0; i < 10; ++i) {
        /* list instance */
        value = sr_val_get_by_xpath(values, cnt, "/state-module:bus/seats[number='%d']", i);
        assert_non_null(value);
        assert_int_equal(SR_LIST_T, value->type);
        /* number */
        value = sr_val_get_by_xpath(values, cnt, "/state-module:bus/seats[number='%d']/number", i);
        assert_non_null(value);
        assert_int_equal(SR_INT32_T, value->type);
        assert_int_equal(i, value->data.int32_val);
        /* name */
        value = sr_val_get_by_xpath(values, cnt, "/state-module:bus/seats[number='%d']/name", i);
        assert_non_null(value);
        assert_int_equal(SR_STRING_T, value->type);
        snprintf(buf, 10, "seat-%lu", i);
        assert_string_equal(buf, value->data.string_val);
        /* reserved */
        value = sr_val_get_by_xpath(values, cnt, "/state-module:bus/seats[number='%d']/reserved", i);
        assert_non_null(value);
        assert_int_equal(SR_BOOL_T, value->type);
        if (0 == i % 2) {
            assert_true(value->data.bool_val);
        } else {
            assert_false(value->data.bool_val);
        }
    }

    sr_free_values(values, cnt);

    /* check xpath that were retrieved */
    const char *xpath_expected_to_be_loaded [] = {
        "/state-module:bus/gps_located",
        "/state-module:bus/distance_travelled",
        "/state-module:bus/seats[number='0']/reserved",
        "/state-module:bus/seats[number='1']/reserved",
        "/state-module:bus/seats[number='2']/reserved",
        "/state-module:bus/seats[number='3']/reserved",
        "/state-module:bus/seats[number='4']/reserved",
        "/state-module:bus/seats[number='5']/reserved",
        "/state-module:bus/seats[number='6']/reserved",
        "/state-module:bus/seats[number='7']/reserved",
        "/state-module:bus/seats[number='8']/reserved",
        "/state-module:bus/seats[number='9']/reserved",
    };
    CHECK_LIST_OF_STRINGS(xpath_retrieved, xpath_expected_to_be_loaded);

    /* cleanup */
    sr_unsubscribe(session, subscription);
    sr_session_stop(session);

    for (size_t i = 0; i < xpath_retrieved->count; i++) {
        free(xpath_retrieved->data[i]);
    }
    sr_list_cleanup(xpath_retrieved);
}

static void
cl_exact_match_subscription_tree(void **state)
{
    sr_conn_ctx_t *conn = *state;
    assert_non_null(conn);
    sr_session_ctx_t *session = NULL;
    sr_subscription_ctx_t *subscription = NULL;
    sr_list_t *xpath_retrieved = NULL;
    sr_node_t *tree = NULL, *node = NULL;
    char buf[10] = { 0, };
    int rc = SR_ERR_OK;

    rc = sr_list_init(&xpath_retrieved);
    assert_int_equal(rc, SR_ERR_OK);

    /* start session */
    rc = sr_session_start(conn, SR_DS_RUNNING, SR_SESS_DEFAULT, &session);
    assert_int_equal(rc, SR_ERR_OK);

    rc = sr_module_change_subscribe(session, "state-module", cl_whole_module_cb, NULL,
            0, SR_SUBSCR_DEFAULT, &subscription);
    assert_int_equal(rc, SR_ERR_OK);

    /* subscribe data providers */
    rc = sr_dp_get_items_subscribe(session, "/state-module:bus/distance_travelled", cl_dp_distance_travelled, xpath_retrieved, SR_SUBSCR_CTX_REUSE, &subscription);
    assert_int_equal(rc, SR_ERR_OK);

    rc = sr_dp_get_items_subscribe(session, "/state-module:bus/gps_located", cl_dp_gps_located, xpath_retrieved, SR_SUBSCR_CTX_REUSE, &subscription);
    assert_int_equal(rc, SR_ERR_OK);

    rc = sr_dp_get_items_subscribe(session, "/state-module:cpu_load", cl_dp_cpu_load, xpath_retrieved, SR_SUBSCR_CTX_REUSE, &subscription);
    assert_int_equal(rc, SR_ERR_OK);

    rc = sr_dp_get_items_subscribe(session, "/state-module:bus/seats/reserved", cl_dp_seats_reserved, xpath_retrieved, SR_SUBSCR_CTX_REUSE, &subscription);
    assert_int_equal(rc, SR_ERR_OK);

    for (int j = 0; j < 2; ++j) {
        /* retrieve data using the tree API */
        rc = sr_get_subtree(session, "/state-module:bus", 0 == j ? 0 : SR_GET_SUBTREE_ITERATIVE, &tree);
        assert_int_equal(rc, SR_ERR_OK);

        /* check data */
        assert_non_null(tree);
        assert_string_equal("bus", tree->name);
        assert_string_equal("state-module", tree->module_name);
        assert_false(tree->dflt);
        assert_int_equal(SR_CONTAINER_T, tree->type);
        assert_int_equal(12, sr_node_get_child_cnt(session, tree));
        /* gps located */
        node = sr_node_get_child_by_name(session, tree, "gps_located");
        assert_non_null(node);
        assert_string_equal("gps_located", node->name);
        assert_null(node->module_name);
        assert_false(node->dflt);
        assert_int_equal(SR_BOOL_T, node->type);
        assert_false(node->data.bool_val);
        assert_null(node->first_child);
        /* distance travelled */
        node = sr_node_get_child_by_name(session, tree, "distance_travelled");
        assert_non_null(node);
        assert_null(node->module_name);
        assert_false(node->dflt);
        assert_int_equal(SR_UINT32_T, node->type);
        assert_int_equal(999, node->data.uint32_val);
        assert_null(node->first_child);
        /* seats */
        for (size_t i = 0; i < 10; ++i) {
            /* list instance */
            snprintf(buf, 10, "%lu", i);
            node = sr_node_get_list_by_key(session, tree, "seats", "number", buf);
            assert_non_null(node);
            assert_null(node->module_name);
            assert_false(node->dflt);
            assert_int_equal(SR_LIST_T, node->type);
            assert_int_equal(3, sr_node_get_child_cnt(session, node));
            /* number */
            node = sr_node_get_child_by_name(session, node, "number");
            assert_non_null(node);
            assert_string_equal("number", node->name);
            assert_null(node->module_name);
            assert_false(node->dflt);
            assert_int_equal(SR_INT32_T, node->type);
            assert_int_equal(i, node->data.int32_val);
            assert_null(node->first_child);
            node = node->parent;
            /* name */
            snprintf(buf, 10, "seat-%lu", i);
            node = sr_node_get_child_by_name(session, node, "name");
            assert_non_null(node);
            assert_string_equal("name", node->name);
            assert_null(node->module_name);
            assert_false(node->dflt);
            assert_int_equal(SR_STRING_T, node->type);
            assert_string_equal(buf, node->data.string_val);
            assert_null(node->first_child);
            node = node->parent;
            /* reserved */
            node = sr_node_get_child_by_name(session, node, "reserved");
            assert_non_null(node);
            assert_string_equal("reserved", node->name);
            assert_null(node->module_name);
            assert_false(node->dflt);
            assert_int_equal(SR_BOOL_T, node->type);
            if (0 == i % 2) {
                assert_true(node->data.bool_val);
            } else {
                assert_false(node->data.bool_val);
            }
            assert_null(node->first_child);
        }

        sr_free_tree(tree);

        /* check xpath that were retrieved */
        if (0 == j) {
            const char *xpath_expected_to_be_loaded [] = {
                "/state-module:bus/gps_located",
                "/state-module:bus/distance_travelled",
                "/state-module:bus/seats[number='0']/reserved",
                "/state-module:bus/seats[number='1']/reserved",
                "/state-module:bus/seats[number='2']/reserved",
                "/state-module:bus/seats[number='3']/reserved",
                "/state-module:bus/seats[number='4']/reserved",
                "/state-module:bus/seats[number='5']/reserved",
                "/state-module:bus/seats[number='6']/reserved",
                "/state-module:bus/seats[number='7']/reserved",
                "/state-module:bus/seats[number='8']/reserved",
                "/state-module:bus/seats[number='9']/reserved",
            };
            CHECK_LIST_OF_STRINGS(xpath_retrieved, xpath_expected_to_be_loaded);
        } else {
            const char *xpath_expected_to_be_loaded [] = {
                "/state-module:bus/gps_located",
                "/state-module:bus/distance_travelled",
                "/state-module:bus/gps_located",
                "/state-module:bus/distance_travelled",
                "/state-module:bus/seats[number='0']/reserved",
                "/state-module:bus/seats[number='1']/reserved",
                "/state-module:bus/seats[number='2']/reserved",
                "/state-module:bus/seats[number='3']/reserved",
                "/state-module:bus/seats[number='4']/reserved",
                "/state-module:bus/seats[number='5']/reserved",
                "/state-module:bus/seats[number='6']/reserved",
                "/state-module:bus/seats[number='7']/reserved",
                "/state-module:bus/seats[number='8']/reserved",
                "/state-module:bus/seats[number='9']/reserved",
            };
            CHECK_LIST_OF_STRINGS(xpath_retrieved, xpath_expected_to_be_loaded);
        }

        for (size_t i = 0; i < xpath_retrieved->count; i++) {
            free(xpath_retrieved->data[i]);
        }
        xpath_retrieved->count = 0;
    }

    /* cleanup */
    sr_unsubscribe(session, subscription);
    sr_session_stop(session);

    sr_list_cleanup(xpath_retrieved);
}

static void
cl_partialy_covered_by_subscription(void **state)
{
    sr_conn_ctx_t *conn = *state;
    assert_non_null(conn);
    sr_session_ctx_t *session = NULL;
    sr_subscription_ctx_t *subscription = NULL;
    sr_list_t *xpath_retrieved = NULL;
    sr_val_t *values = NULL, *value = NULL;
    size_t cnt = 0;
    char buf[10] = { 0, };
    int rc = SR_ERR_OK;

    rc = sr_list_init(&xpath_retrieved);
    assert_int_equal(rc, SR_ERR_OK);

    /* start session */
    rc = sr_session_start(conn, SR_DS_RUNNING, SR_SESS_DEFAULT, &session);
    assert_int_equal(rc, SR_ERR_OK);

    rc = sr_module_change_subscribe(session, "state-module", cl_whole_module_cb, NULL,
            0, SR_SUBSCR_DEFAULT, &subscription);
    assert_int_equal(rc, SR_ERR_OK);

    /* subscribe data providers - provider for distance_travelled is missing */
    rc = sr_dp_get_items_subscribe(session, "/state-module:bus/gps_located", cl_dp_gps_located, xpath_retrieved, SR_SUBSCR_CTX_REUSE, &subscription);
    assert_int_equal(rc, SR_ERR_OK);

    /* retrieve data */
    rc = sr_get_items(session, "/state-module:bus//*", &values, &cnt);
    assert_int_equal(rc, SR_ERR_OK);

    /* check data */
    assert_non_null(values);
    assert_int_equal(31, cnt);

    value = sr_val_get_by_xpath(values, cnt, "/state-module:bus/gps_located");
    assert_non_null(value);
    assert_int_equal(SR_BOOL_T, value->type);
    assert_int_equal(false, value->data.bool_val);

    for (size_t i = 0; i < 10; ++i) {
        /* list instance */
        value = sr_val_get_by_xpath(values, cnt, "/state-module:bus/seats[number='%d']", i);
        assert_non_null(value);
        assert_int_equal(SR_LIST_T, value->type);
        /* number */
        value = sr_val_get_by_xpath(values, cnt, "/state-module:bus/seats[number='%d']/number", i);
        assert_non_null(value);
        assert_int_equal(SR_INT32_T, value->type);
        assert_int_equal(i, value->data.int32_val);
        /* name */
        value = sr_val_get_by_xpath(values, cnt, "/state-module:bus/seats[number='%d']/name", i);
        assert_non_null(value);
        assert_int_equal(SR_STRING_T, value->type);
        snprintf(buf, 10, "seat-%lu", i);
        assert_string_equal(buf, value->data.string_val);
    }

    sr_free_values(values, cnt);

    /* check xpath that were retrieved */
    const char *xpath_expected_to_be_loaded [] = {
        "/state-module:bus/gps_located",
    };
    CHECK_LIST_OF_STRINGS(xpath_retrieved, xpath_expected_to_be_loaded);

    /* cleanup */
    sr_unsubscribe(session, subscription);
    sr_session_stop(session);

    for (size_t i = 0; i < xpath_retrieved->count; i++) {
        free(xpath_retrieved->data[i]);
    }
    sr_list_cleanup(xpath_retrieved);
}

static void
cl_partialy_covered_by_subscription_tree(void **state)
{
    sr_conn_ctx_t *conn = *state;
    assert_non_null(conn);
    sr_session_ctx_t *session = NULL;
    sr_subscription_ctx_t *subscription = NULL;
    sr_list_t *xpath_retrieved = NULL;
    sr_node_t *tree = NULL, *node = NULL;
    char buf[10] = { 0, };
    int rc = SR_ERR_OK;

    rc = sr_list_init(&xpath_retrieved);
    assert_int_equal(rc, SR_ERR_OK);

    /* start session */
    rc = sr_session_start(conn, SR_DS_RUNNING, SR_SESS_DEFAULT, &session);
    assert_int_equal(rc, SR_ERR_OK);

    rc = sr_module_change_subscribe(session, "state-module", cl_whole_module_cb, NULL,
            0, SR_SUBSCR_DEFAULT, &subscription);
    assert_int_equal(rc, SR_ERR_OK);

    /* subscribe data providers - provider for distance_travelled is missing */
    rc = sr_dp_get_items_subscribe(session, "/state-module:bus/gps_located", cl_dp_gps_located, xpath_retrieved, SR_SUBSCR_CTX_REUSE, &subscription);
    assert_int_equal(rc, SR_ERR_OK);

    for (int j = 0; j < 2; ++j) {
        /* retrieve data */
        rc = sr_get_subtree(session, "/state-module:bus", 0 == j ? 0 : SR_GET_SUBTREE_ITERATIVE, &tree);
        assert_int_equal(rc, SR_ERR_OK);

        /* check data */
        assert_non_null(tree);
        assert_string_equal("bus", tree->name);
        assert_string_equal("state-module", tree->module_name);
        assert_false(tree->dflt);
        assert_int_equal(SR_CONTAINER_T, tree->type);
        assert_int_equal(11, sr_node_get_child_cnt(session, tree));
        /* gps located */
        node = sr_node_get_child_by_name(session, tree, "gps_located");
        assert_non_null(node);
        assert_string_equal("gps_located", node->name);
        assert_null(node->module_name);
        assert_false(node->dflt);
        assert_int_equal(SR_BOOL_T, node->type);
        assert_false(node->data.bool_val);
        assert_null(node->first_child);
        /* seats */
        for (size_t i = 0; i < 10; ++i) {
            /* list instance */
            snprintf(buf, 10, "%lu", i);
            node = sr_node_get_list_by_key(session, tree, "seats", "number", buf);
            assert_non_null(node);
            assert_null(node->module_name);
            assert_false(node->dflt);
            assert_int_equal(SR_LIST_T, node->type);
            assert_int_equal(2, sr_node_get_child_cnt(session, node));
            /* number */
            node = sr_node_get_child_by_name(session, node, "number");
            assert_non_null(node);
            assert_string_equal("number", node->name);
            assert_null(node->module_name);
            assert_false(node->dflt);
            assert_int_equal(SR_INT32_T, node->type);
            assert_int_equal(i, node->data.int32_val);
            assert_null(node->first_child);
            node = node->parent;
            /* name */
            snprintf(buf, 10, "seat-%lu", i);
            node = sr_node_get_child_by_name(session, node, "name");
            assert_non_null(node);
            assert_string_equal("name", node->name);
            assert_null(node->module_name);
            assert_false(node->dflt);
            assert_int_equal(SR_STRING_T, node->type);
            assert_string_equal(buf, node->data.string_val);
            assert_null(node->first_child);
        }

        sr_free_tree(tree);

        /* check xpath that were retrieved */
        if (0 == j) {
            const char *xpath_expected_to_be_loaded [] = {
                "/state-module:bus/gps_located",
            };
            CHECK_LIST_OF_STRINGS(xpath_retrieved, xpath_expected_to_be_loaded);
        } else {
            const char *xpath_expected_to_be_loaded [] = {
                "/state-module:bus/gps_located",
                "/state-module:bus/gps_located",
            };
            CHECK_LIST_OF_STRINGS(xpath_retrieved, xpath_expected_to_be_loaded);
        }

        for (size_t i = 0; i < xpath_retrieved->count; i++) {
            free(xpath_retrieved->data[i]);
        }
        xpath_retrieved->count = 0;
    }

    /* cleanup */
    sr_unsubscribe(session, subscription);
    sr_session_stop(session);
    sr_list_cleanup(xpath_retrieved);
}

static void
cl_incorrect_data_subscription(void **state)
{
    sr_conn_ctx_t *conn = *state;
    assert_non_null(conn);
    sr_session_ctx_t *session = NULL;
    sr_subscription_ctx_t *subscription = NULL;
    sr_list_t *xpath_retrieved = NULL;
    sr_val_t *values = NULL;
    size_t cnt = 0;
    int rc = SR_ERR_OK;

    rc = sr_list_init(&xpath_retrieved);
    assert_int_equal(rc, SR_ERR_OK);

    /* start session */
    rc = sr_session_start(conn, SR_DS_RUNNING, SR_SESS_DEFAULT, &session);
    assert_int_equal(rc, SR_ERR_OK);

    rc = sr_module_change_subscribe(session, "state-module", cl_whole_module_cb, NULL,
            0, SR_SUBSCR_DEFAULT, &subscription);
    assert_int_equal(rc, SR_ERR_OK);

    /* subscribe data providers - data subscriber will try to provide config data */
    rc = sr_dp_get_items_subscribe(session, "/state-module:bus/gps_located", cl_dp_incorrect_data, xpath_retrieved, SR_SUBSCR_CTX_REUSE, &subscription);
    assert_int_equal(rc, SR_ERR_OK);

    /* retrieve data */
    rc = sr_get_items(session, "/state-module:bus/gps_located", &values, &cnt);
    assert_int_equal(rc, SR_ERR_NOT_FOUND);

    /* check data */
    assert_null(values);
    assert_int_equal(0, cnt);

    /* check xpath that were retrieved */
    const char *xpath_expected_to_be_loaded [] = {
        "/state-module:bus/gps_located",
    };
    CHECK_LIST_OF_STRINGS(xpath_retrieved, xpath_expected_to_be_loaded);

    /* cleanup */
    sr_unsubscribe(session, subscription);
    sr_session_stop(session);

    for (size_t i = 0; i < xpath_retrieved->count; i++) {
        free(xpath_retrieved->data[i]);
    }
    sr_list_cleanup(xpath_retrieved);
}

static void
cl_incorrect_data_subscription_tree(void **state)
{
    sr_conn_ctx_t *conn = *state;
    assert_non_null(conn);
    sr_session_ctx_t *session = NULL;
    sr_subscription_ctx_t *subscription = NULL;
    sr_list_t *xpath_retrieved = NULL;
    sr_node_t *tree = NULL;
    int rc = SR_ERR_OK;

    rc = sr_list_init(&xpath_retrieved);
    assert_int_equal(rc, SR_ERR_OK);

    /* start session */
    rc = sr_session_start(conn, SR_DS_RUNNING, SR_SESS_DEFAULT, &session);
    assert_int_equal(rc, SR_ERR_OK);

    rc = sr_module_change_subscribe(session, "state-module", cl_whole_module_cb, NULL,
            0, SR_SUBSCR_DEFAULT, &subscription);
    assert_int_equal(rc, SR_ERR_OK);

    /* subscribe data providers - data subscriber will try to provide config data */
    rc = sr_dp_get_items_subscribe(session, "/state-module:bus/gps_located", cl_dp_incorrect_data, xpath_retrieved, SR_SUBSCR_CTX_REUSE, &subscription);
    assert_int_equal(rc, SR_ERR_OK);

    /* retrieve data */
    rc = sr_get_subtree(session, "/state-module:bus/gps_located", 0, &tree);
    assert_int_equal(rc, SR_ERR_NOT_FOUND);

    /* check data */
    assert_null(tree);

    /* check xpath that were retrieved */
    const char *xpath_expected_to_be_loaded [] = {
        "/state-module:bus/gps_located",
    };
    CHECK_LIST_OF_STRINGS(xpath_retrieved, xpath_expected_to_be_loaded);

    /* cleanup */
    sr_unsubscribe(session, subscription);
    sr_session_stop(session);

    for (size_t i = 0; i < xpath_retrieved->count; i++) {
        free(xpath_retrieved->data[i]);
    }
    sr_list_cleanup(xpath_retrieved);
}

static void
cl_missing_subscription(void **state)
{
    sr_conn_ctx_t *conn = *state;
    assert_non_null(conn);
    sr_session_ctx_t *session = NULL;
    sr_subscription_ctx_t *subscription = NULL;
    sr_list_t *xpath_retrieved = NULL;
    sr_val_t *values = NULL;
    size_t cnt = 0;
    int rc = SR_ERR_OK;

    rc = sr_list_init(&xpath_retrieved);
    assert_int_equal(rc, SR_ERR_OK);

    /* start session */
    rc = sr_session_start(conn, SR_DS_RUNNING, SR_SESS_DEFAULT, &session);
    assert_int_equal(rc, SR_ERR_OK);

    rc = sr_module_change_subscribe(session, "state-module", cl_whole_module_cb, NULL,
            0, SR_SUBSCR_DEFAULT, &subscription);
    assert_int_equal(rc, SR_ERR_OK);

    /* subscribe data providers - provider for cpu_load is missing */
    rc = sr_dp_get_items_subscribe(session, "/state-module:bus/gps_located", cl_dp_gps_located, xpath_retrieved, SR_SUBSCR_CTX_REUSE, &subscription);
    assert_int_equal(rc, SR_ERR_OK);

    rc = sr_dp_get_items_subscribe(session, "/state-module:bus/distance_travelled", cl_dp_distance_travelled, xpath_retrieved, SR_SUBSCR_CTX_REUSE, &subscription);
    assert_int_equal(rc, SR_ERR_OK);

    /* retrieve data */
    rc = sr_get_items(session, "/state-module:cpu_load", &values, &cnt);
    assert_int_equal(rc, SR_ERR_NOT_FOUND);

    /* check data */
    assert_null(values);
    assert_int_equal(0, cnt);

    /* check xpath that were retrieved */
    assert_int_equal(0, xpath_retrieved->count);

    /* cleanup */
    sr_unsubscribe(session, subscription);
    sr_session_stop(session);

    for (size_t i = 0; i < xpath_retrieved->count; i++) {
        free(xpath_retrieved->data[i]);
    }
    sr_list_cleanup(xpath_retrieved);
}

static void
cl_missing_subscription_tree(void **state)
{
    sr_conn_ctx_t *conn = *state;
    assert_non_null(conn);
    sr_session_ctx_t *session = NULL;
    sr_subscription_ctx_t *subscription = NULL;
    sr_list_t *xpath_retrieved = NULL;
    sr_node_t *tree = NULL;
    int rc = SR_ERR_OK;

    rc = sr_list_init(&xpath_retrieved);
    assert_int_equal(rc, SR_ERR_OK);

    /* start session */
    rc = sr_session_start(conn, SR_DS_RUNNING, SR_SESS_DEFAULT, &session);
    assert_int_equal(rc, SR_ERR_OK);

    rc = sr_module_change_subscribe(session, "state-module", cl_whole_module_cb, NULL,
            0, SR_SUBSCR_DEFAULT, &subscription);
    assert_int_equal(rc, SR_ERR_OK);

    /* subscribe data providers - provider for cpu_load is missing */
    rc = sr_dp_get_items_subscribe(session, "/state-module:bus/gps_located", cl_dp_gps_located, xpath_retrieved, SR_SUBSCR_CTX_REUSE, &subscription);
    assert_int_equal(rc, SR_ERR_OK);

    rc = sr_dp_get_items_subscribe(session, "/state-module:bus/distance_travelled", cl_dp_distance_travelled, xpath_retrieved, SR_SUBSCR_CTX_REUSE, &subscription);
    assert_int_equal(rc, SR_ERR_OK);

    /* retrieve data */
    rc = sr_get_subtree(session, "/state-module:cpu_load", 0, &tree);
    assert_int_equal(rc, SR_ERR_NOT_FOUND);

    /* check data */
    assert_null(tree);

    /* check xpath that were retrieved */
    assert_int_equal(0, xpath_retrieved->count);

    /* cleanup */
    sr_unsubscribe(session, subscription);
    sr_session_stop(session);

    for (size_t i = 0; i < xpath_retrieved->count; i++) {
        free(xpath_retrieved->data[i]);
    }
    sr_list_cleanup(xpath_retrieved);
}

static void
cl_dp_neg_subscription(void **state)
{
    sr_conn_ctx_t *conn = *state;
    assert_non_null(conn);
    sr_session_ctx_t *session = NULL;
    sr_subscription_ctx_t *subscription = NULL;

    int rc = SR_ERR_OK;

    /* start session */
    rc = sr_session_start(conn, SR_DS_RUNNING, SR_SESS_DEFAULT, &session);
    assert_int_equal(rc, SR_ERR_OK);

    rc = sr_module_change_subscribe(session, "state-module", cl_whole_module_cb, NULL,
            0, SR_SUBSCR_DEFAULT, &subscription);
    assert_int_equal(rc, SR_ERR_OK);

    /* subscribe data not existing node */
    rc = sr_dp_get_items_subscribe(session, "/state-module:bus/unknown", cl_dp_gps_located, NULL, SR_SUBSCR_CTX_REUSE, &subscription);
    assert_int_equal(rc, SR_ERR_BAD_ELEMENT);

    /* subscribe not existing module */
    rc = sr_dp_get_items_subscribe(session, "/unknown-module:state-data", cl_dp_distance_travelled, NULL, SR_SUBSCR_CTX_REUSE, &subscription);
    assert_int_equal(rc, SR_ERR_INTERNAL);

    sr_unsubscribe(session, subscription);
    sr_session_stop(session);
}

static void
cl_nested_data_subscription(void **state)
{
    sr_conn_ctx_t *conn = *state;
    assert_non_null(conn);
    sr_session_ctx_t *session = NULL;
    sr_subscription_ctx_t *subscription = NULL;
    sr_list_t *xpath_retrieved = NULL;
    sr_val_t *values = NULL;
    size_t cnt = 0;
    int rc = SR_ERR_OK;

    rc = sr_list_init(&xpath_retrieved);
    assert_int_equal(rc, SR_ERR_OK);

    /* start session */
    rc = sr_session_start(conn, SR_DS_RUNNING, SR_SESS_DEFAULT, &session);
    assert_int_equal(rc, SR_ERR_OK);

    rc = sr_module_change_subscribe(session, "state-module", cl_whole_module_cb, NULL,
            0, SR_SUBSCR_DEFAULT, &subscription);
    assert_int_equal(rc, SR_ERR_OK);

    /* subscribe data provider */
    rc = sr_dp_get_items_subscribe(session, "/state-module:traffic_stats", cl_dp_traffic_stats, xpath_retrieved, SR_SUBSCR_CTX_REUSE, &subscription);
    assert_int_equal(rc, SR_ERR_OK);

    /* retrieve data */
    rc = sr_get_items(session, "/state-module:traffic_stats/*", &values, &cnt);
    assert_int_equal(rc, SR_ERR_OK);

    /* check data */
    assert_non_null(values);
    assert_int_equal(5, cnt);

    sr_free_values(values, cnt);

    /* check xpath that were retrieved */
    const char *xpath_expected_to_be_loaded [] = {
        "/state-module:traffic_stats",
        "/state-module:traffic_stats/cross_road",
        "/state-module:traffic_stats/cross_road[id='0']/traffic_light",
        "/state-module:traffic_stats/cross_road[id='0']/advanced_info",
        "/state-module:traffic_stats/cross_road[id='1']/traffic_light",
        "/state-module:traffic_stats/cross_road[id='1']/advanced_info",
        "/state-module:traffic_stats/cross_road[id='2']/traffic_light",
        "/state-module:traffic_stats/cross_road[id='2']/advanced_info",
    };
    CHECK_LIST_OF_STRINGS(xpath_retrieved, xpath_expected_to_be_loaded);

    /* cleanup */
    sr_unsubscribe(session, subscription);
    sr_session_stop(session);

    for (size_t i = 0; i < xpath_retrieved->count; i++) {
        free(xpath_retrieved->data[i]);
    }
    sr_list_cleanup(xpath_retrieved);
}

static void
cl_nested_data_subscription_tree(void **state)
{
    sr_conn_ctx_t *conn = *state;
    assert_non_null(conn);
    sr_session_ctx_t *session = NULL;
    sr_subscription_ctx_t *subscription = NULL;
    sr_list_t *xpath_retrieved = NULL;
    sr_node_t *tree = NULL, *node = NULL;
    int rc = SR_ERR_OK;

    rc = sr_list_init(&xpath_retrieved);
    assert_int_equal(rc, SR_ERR_OK);

    /* start session */
    rc = sr_session_start(conn, SR_DS_RUNNING, SR_SESS_DEFAULT, &session);
    assert_int_equal(rc, SR_ERR_OK);

    rc = sr_module_change_subscribe(session, "state-module", cl_whole_module_cb, NULL,
            0, SR_SUBSCR_DEFAULT, &subscription);
    assert_int_equal(rc, SR_ERR_OK);

    /* subscribe data provider */
    rc = sr_dp_get_items_subscribe(session, "/state-module:traffic_stats", cl_dp_traffic_stats, xpath_retrieved, SR_SUBSCR_CTX_REUSE, &subscription);
    assert_int_equal(rc, SR_ERR_OK);

    for (int j = 0; j < 2; ++j) {
        /* retrieve data */
        rc = sr_get_subtree(session, "/state-module:traffic_stats", 0 == j ? 0 : SR_GET_SUBTREE_ITERATIVE, &tree);
        assert_int_equal(rc, SR_ERR_OK);

        /* check data */
        // traffic stats
        node = tree;
        assert_non_null(node);
        assert_string_equal("traffic_stats", node->name);
        assert_string_equal("state-module", node->module_name);
        assert_false(node->dflt);
        assert_int_equal(SR_CONTAINER_T, node->type);
        assert_null(node->next);
        assert_int_equal(5, sr_node_get_child_cnt(session, node));
        // num. of accidents
        node = sr_node_get_child_by_name(session, node, "number_of_accidents");
        assert_non_null(node);
        assert_string_equal("number_of_accidents", node->name);
        assert_null(node->module_name);
        assert_false(node->dflt);
        assert_int_equal(SR_UINT8_T, node->type);
        assert_int_equal(2, node->data.uint8_val);
        assert_null(node->first_child);
        // cross roads offline count
        node = sr_node_get_child_by_name(session, node->parent, "cross_roads_offline_count");
        assert_non_null(node);
        assert_null(node->module_name);
        assert_false(node->dflt);
        assert_int_equal(SR_UINT8_T, node->type);
        assert_int_equal(9, node->data.uint8_val);
        assert_null(node->first_child);
        // cross road, id=0
        node = sr_node_get_list_by_key(session, node->parent, "cross_road", "id", "0");
        assert_non_null(node);
        assert_null(node->module_name);
        assert_false(node->dflt);
        assert_int_equal(SR_LIST_T, node->type);
        assert_true(node->first_child);
        assert_int_equal(6, sr_node_get_child_cnt(session, node));
        // id
        node = sr_node_get_child_by_name(session, node, "id");
        assert_non_null(node);
        assert_string_equal("id", node->name);
        assert_null(node->module_name);
        assert_false(node->dflt);
        assert_int_equal(SR_UINT32_T, node->type);
        assert_int_equal(0, node->data.uint32_val);
        assert_null(node->first_child);
        // status
        node = sr_node_get_child_by_name(session, node->parent, "status");
        assert_non_null(node);
        assert_string_equal("status", node->name);
        assert_null(node->module_name);
        assert_false(node->dflt);
        assert_int_equal(SR_ENUM_T, node->type);
        assert_string_equal("manual", node->data.enum_val);
        assert_null(node->first_child);
        // traffic light, name = a
        node = sr_node_get_list_by_key(session, node->parent, "traffic_light", "name", "a");
        assert_non_null(node);
        assert_string_equal("traffic_light", node->name);
        assert_null(node->module_name);
        assert_false(node->dflt);
        assert_int_equal(SR_LIST_T, node->type);
        assert_non_null(node->first_child);
        assert_int_equal(2, sr_node_get_child_cnt(session, node));
        // traffic light, name
        node = sr_node_get_child_by_name(session, node, "name");
        assert_non_null(node);
        assert_string_equal("name", node->name);
        assert_null(node->module_name);
        assert_false(node->dflt);
        assert_int_equal(SR_STRING_T, node->type);
        assert_string_equal("a", node->data.enum_val);
        assert_null(node->first_child);
        // traffic light, color
        node = sr_node_get_child_by_name(session, node->parent, "color");
        assert_non_null(node);
        assert_string_equal("color", node->name);
        assert_null(node->module_name);
        assert_false(node->dflt);
        assert_int_equal(SR_ENUM_T, node->type);
        assert_string_equal("red", node->data.enum_val);
        assert_null(node->first_child);
        // traffic light, name = b
        node = sr_node_get_list_by_key(session, node->parent->parent, "traffic_light", "name", "b");
        assert_non_null(node);
        assert_string_equal("traffic_light", node->name);
        assert_null(node->module_name);
        assert_false(node->dflt);
        assert_int_equal(SR_LIST_T, node->type);
        assert_int_equal(2, sr_node_get_child_cnt(session, node));
        // traffic light, name
        node = sr_node_get_child_by_name(session, node, "name");
        assert_non_null(node);
        assert_string_equal("name", node->name);
        assert_null(node->module_name);
        assert_false(node->dflt);
        assert_int_equal(SR_STRING_T, node->type);
        assert_string_equal("b", node->data.enum_val);
        assert_null(node->first_child);
        // traffic light, color
        node = sr_node_get_child_by_name(session, node->parent, "color");
        assert_string_equal("color", node->name);
        assert_null(node->module_name);
        assert_false(node->dflt);
        assert_int_equal(SR_ENUM_T, node->type);
        assert_string_equal("orange", node->data.enum_val);
        assert_null(node->first_child);
        // traffic light, name = c
        node = sr_node_get_list_by_key(session, node->parent->parent, "traffic_light", "name", "c");
        assert_non_null(node);
        assert_string_equal("traffic_light", node->name);
        assert_null(node->module_name);
        assert_false(node->dflt);
        assert_int_equal(SR_LIST_T, node->type);
        assert_int_equal(2, sr_node_get_child_cnt(session, node));
        // traffic light, name
        node = sr_node_get_child_by_name(session, node, "name");
        assert_non_null(node);
        assert_string_equal("name", node->name);
        assert_null(node->module_name);
        assert_false(node->dflt);
        assert_int_equal(SR_STRING_T, node->type);
        assert_string_equal("c", node->data.enum_val);
        assert_null(node->first_child);
        // traffic light, color
        node = sr_node_get_child_by_name(session, node->parent, "color");
        assert_non_null(node);
        assert_string_equal("color", node->name);
        assert_null(node->module_name);
        assert_false(node->dflt);
        assert_int_equal(SR_ENUM_T, node->type);
        assert_string_equal("green", node->data.enum_val);
        assert_null(node->first_child);
        // advanced info
        node = sr_node_get_child_by_name(session, node->parent->parent, "advanced_info");
        assert_non_null(node);
        assert_string_equal("advanced_info", node->name);
        assert_null(node->module_name);
        assert_false(node->dflt);
        assert_int_equal(SR_CONTAINER_T, node->type);
        assert_int_equal(2, sr_node_get_child_cnt(session, node));
        // latitude
        node = sr_node_get_child_by_name(session, node, "latitude");
        assert_non_null(node);
        assert_string_equal("latitude", node->name);
        assert_null(node->module_name);
        assert_false(node->dflt);
        assert_int_equal(SR_STRING_T, node->type);
        assert_string_equal("48.729885N", node->data.string_val);
        // longitude
        node = sr_node_get_child_by_name(session, node->parent, "longitude");
        assert_non_null(node);
        assert_string_equal("longitude", node->name);
        assert_null(node->module_name);
        assert_false(node->dflt);
        assert_int_equal(SR_STRING_T, node->type);
        assert_string_equal("19.137425E", node->data.string_val);
        // cross road, id=1
        node = sr_node_get_list_by_key(session, node->parent->parent->parent, "cross_road", "id", "1");
        assert_non_null(node);
        assert_string_equal("cross_road", node->name);
        assert_null(node->module_name);
        assert_false(node->dflt);
        assert_int_equal(SR_LIST_T, node->type);
        assert_non_null(node->first_child);
        assert_int_equal(5, sr_node_get_child_cnt(session, node));
        // id
        node = sr_node_get_child_by_name(session, node, "id");
        assert_non_null(node);
        assert_string_equal("id", node->name);
        assert_null(node->module_name);
        assert_false(node->dflt);
        assert_int_equal(SR_UINT32_T, node->type);
        assert_int_equal(1, node->data.uint32_val);
        assert_null(node->first_child);
        // status
        node = sr_node_get_child_by_name(session, node->parent, "status");
        assert_non_null(node);
        assert_string_equal("status", node->name);
        assert_null(node->module_name);
        assert_false(node->dflt);
        assert_int_equal(SR_ENUM_T, node->type);
        assert_string_equal("automatic", node->data.enum_val);
        assert_null(node->first_child);
        // traffic light, name = a
        node = sr_node_get_list_by_key(session, node->parent, "traffic_light", "name", "a");
        assert_non_null(node);
        assert_string_equal("traffic_light", node->name);
        assert_null(node->module_name);
        assert_false(node->dflt);
        assert_int_equal(SR_LIST_T, node->type);
        assert_int_equal(2, sr_node_get_child_cnt(session, node));
        // traffic light, name
        node = sr_node_get_child_by_name(session, node, "name");
        assert_non_null(node);
        assert_string_equal("name", node->name);
        assert_null(node->module_name);
        assert_false(node->dflt);
        assert_int_equal(SR_STRING_T, node->type);
        assert_string_equal("a", node->data.enum_val);
        assert_null(node->first_child);
        // traffic light, color
        node = sr_node_get_child_by_name(session, node->parent, "color");
        assert_non_null(node);
        assert_string_equal("color", node->name);
        assert_null(node->module_name);
        assert_false(node->dflt);
        assert_int_equal(SR_ENUM_T, node->type);
        assert_string_equal("orange", node->data.enum_val);
        assert_null(node->first_child);
        // traffic light, name = b
        node = sr_node_get_list_by_key(session, node->parent->parent, "traffic_light", "name", "b");
        assert_non_null(node);
        assert_string_equal("traffic_light", node->name);
        assert_null(node->module_name);
        assert_false(node->dflt);
        assert_int_equal(SR_LIST_T, node->type);
        assert_int_equal(2, sr_node_get_child_cnt(session, node));
        // traffic light, name
        node = sr_node_get_child_by_name(session, node, "name");
        assert_non_null(node);
        assert_string_equal("name", node->name);
        assert_null(node->module_name);
        assert_false(node->dflt);
        assert_int_equal(SR_STRING_T, node->type);
        assert_string_equal("b", node->data.enum_val);
        assert_null(node->first_child);
        // traffic light, color
        node = sr_node_get_child_by_name(session, node->parent, "color");
        assert_non_null(node);
        assert_string_equal("color", node->name);
        assert_null(node->module_name);
        assert_false(node->dflt);
        assert_int_equal(SR_ENUM_T, node->type);
        assert_string_equal("green", node->data.enum_val);
        assert_null(node->first_child);
        // traffic light, name = c
        node = sr_node_get_list_by_key(session, node->parent->parent, "traffic_light", "name", "c");
        assert_non_null(node);
        assert_string_equal("traffic_light", node->name);
        assert_null(node->module_name);
        assert_false(node->dflt);
        assert_int_equal(SR_LIST_T, node->type);
        assert_int_equal(2, sr_node_get_child_cnt(session, node));
        // traffic light, name
        node = sr_node_get_child_by_name(session, node, "name");
        assert_string_equal("name", node->name);
        assert_null(node->module_name);
        assert_false(node->dflt);
        assert_int_equal(SR_STRING_T, node->type);
        assert_string_equal("c", node->data.enum_val);
        assert_null(node->first_child);
        // traffic light, color
        node = sr_node_get_child_by_name(session, node->parent, "color");
        assert_string_equal("color", node->name);
        assert_null(node->module_name);
        assert_false(node->dflt);
        assert_int_equal(SR_ENUM_T, node->type);
        assert_string_equal("red", node->data.enum_val);
        assert_null(node->first_child);
        // no advanced info
        assert_null(sr_node_get_child_by_name(session, node->parent->parent, "advanced_info"));
        // cross road, id=2
        node = sr_node_get_list_by_key(session, node->parent->parent->parent, "cross_road", "id", "2");
        assert_non_null(node);
        assert_null(node->module_name);
        assert_false(node->dflt);
        assert_int_equal(SR_LIST_T, node->type);
        assert_non_null(node->first_child);
        assert_int_equal(6, sr_node_get_child_cnt(session, node));
        // id
        node = sr_node_get_child_by_name(session, node, "id");
        assert_non_null(node);
        assert_string_equal("id", node->name);
        assert_null(node->module_name);
        assert_false(node->dflt);
        assert_int_equal(SR_UINT32_T, node->type);
        assert_int_equal(2, node->data.uint32_val);
        assert_null(node->first_child);
        // status
        node = sr_node_get_child_by_name(session, node->parent, "status");
        assert_non_null(node);
        assert_string_equal("status", node->name);
        assert_null(node->module_name);
        assert_false(node->dflt);
        assert_int_equal(SR_ENUM_T, node->type);
        assert_string_equal("automatic", node->data.enum_val);
        assert_null(node->first_child);
        // average wait time
        node = sr_node_get_child_by_name(session, node->parent, "average_wait_time");
        assert_non_null(node);
        assert_string_equal("average_wait_time", node->name);
        assert_null(node->module_name);
        assert_false(node->dflt);
        assert_int_equal(SR_UINT32_T, node->type);
        assert_int_equal(15, node->data.uint32_val);
        assert_null(node->first_child);
        // traffic light, name = a
        node = sr_node_get_list_by_key(session, node->parent, "traffic_light", "name", "a");
        assert_non_null(node);
        assert_string_equal("traffic_light", node->name);
        assert_null(node->module_name);
        assert_false(node->dflt);
        assert_int_equal(SR_LIST_T, node->type);
        assert_int_equal(2, sr_node_get_child_cnt(session, node));
        // traffic light, name
        node = sr_node_get_child_by_name(session, node, "name");
        assert_non_null(node);
        assert_string_equal("name", node->name);
        assert_null(node->module_name);
        assert_false(node->dflt);
        assert_int_equal(SR_STRING_T, node->type);
        assert_string_equal("a", node->data.enum_val);
        assert_null(node->first_child);
        // traffic light, color
        node = sr_node_get_child_by_name(session, node->parent, "color");
        assert_non_null(node);
        assert_string_equal("color", node->name);
        assert_null(node->module_name);
        assert_false(node->dflt);
        assert_int_equal(SR_ENUM_T, node->type);
        assert_string_equal("green", node->data.enum_val);
        assert_null(node->first_child);
        // traffic light, name = b
        node = sr_node_get_list_by_key(session, node->parent->parent, "traffic_light", "name", "b");
        assert_non_null(node);
        assert_string_equal("traffic_light", node->name);
        assert_null(node->module_name);
        assert_false(node->dflt);
        assert_int_equal(SR_LIST_T, node->type);
        assert_int_equal(2, sr_node_get_child_cnt(session, node));
        // traffic light, name
        node = sr_node_get_child_by_name(session, node, "name");
        assert_non_null(node);
        assert_string_equal("name", node->name);
        assert_null(node->module_name);
        assert_false(node->dflt);
        assert_int_equal(SR_STRING_T, node->type);
        assert_string_equal("b", node->data.enum_val);
        assert_null(node->first_child);
        // traffic light, color
        node = sr_node_get_child_by_name(session, node->parent, "color");
        assert_non_null(node);
        assert_string_equal("color", node->name);
        assert_null(node->module_name);
        assert_false(node->dflt);
        assert_int_equal(SR_ENUM_T, node->type);
        assert_string_equal("red", node->data.enum_val);
        assert_null(node->first_child);
        // traffic light, name = c
        node = sr_node_get_list_by_key(session, node->parent->parent, "traffic_light", "name", "c");
        assert_non_null(node);
        assert_string_equal("traffic_light", node->name);
        assert_null(node->module_name);
        assert_false(node->dflt);
        assert_int_equal(SR_LIST_T, node->type);
        assert_int_equal(2, sr_node_get_child_cnt(session, node));
        // traffic light, name
        node = sr_node_get_child_by_name(session, node, "name");
        assert_non_null(node);
        assert_string_equal("name", node->name);
        assert_null(node->module_name);
        assert_false(node->dflt);
        assert_int_equal(SR_STRING_T, node->type);
        assert_string_equal("c", node->data.enum_val);
        assert_null(node->first_child);
        // traffic light, color
        node = sr_node_get_child_by_name(session, node->parent, "color");
        assert_non_null(node);
        assert_string_equal("color", node->name);
        assert_null(node->module_name);
        assert_false(node->dflt);
        assert_int_equal(SR_ENUM_T, node->type);
        assert_string_equal("orange", node->data.enum_val);
        assert_null(node->first_child);
        // no advanced info
        assert_null(sr_node_get_child_by_name(session, node->parent->parent, "advanced_info"));
        // no more cross roads
        assert_null(sr_node_get_list_by_key(session, node->parent->parent->parent, "cross_road", "id", "3"));
        sr_free_tree(tree);

        /* check xpath that were retrieved */
        if (0 == j) {
            const char *xpath_expected_to_be_loaded [] = {
                "/state-module:traffic_stats",
                "/state-module:traffic_stats/cross_road",
                "/state-module:traffic_stats/cross_road[id='0']/traffic_light",
                "/state-module:traffic_stats/cross_road[id='0']/advanced_info",
                "/state-module:traffic_stats/cross_road[id='1']/traffic_light",
                "/state-module:traffic_stats/cross_road[id='1']/advanced_info",
                "/state-module:traffic_stats/cross_road[id='2']/traffic_light",
                "/state-module:traffic_stats/cross_road[id='2']/advanced_info",
            };
            CHECK_LIST_OF_STRINGS(xpath_retrieved, xpath_expected_to_be_loaded);
        } else {
            const char *xpath_expected_to_be_loaded [] = { /**< complete subtree loaded twice */
                "/state-module:traffic_stats",
                "/state-module:traffic_stats/cross_road",
                "/state-module:traffic_stats/cross_road[id='0']/traffic_light",
                "/state-module:traffic_stats/cross_road[id='0']/advanced_info",
                "/state-module:traffic_stats/cross_road[id='1']/traffic_light",
                "/state-module:traffic_stats/cross_road[id='1']/advanced_info",
                "/state-module:traffic_stats/cross_road[id='2']/traffic_light",
                "/state-module:traffic_stats/cross_road[id='2']/advanced_info",
                "/state-module:traffic_stats",
                "/state-module:traffic_stats/cross_road",
                "/state-module:traffic_stats/cross_road[id='0']/traffic_light",
                "/state-module:traffic_stats/cross_road[id='0']/advanced_info",
                "/state-module:traffic_stats/cross_road[id='1']/traffic_light",
                "/state-module:traffic_stats/cross_road[id='1']/advanced_info",
                "/state-module:traffic_stats/cross_road[id='2']/traffic_light",
                "/state-module:traffic_stats/cross_road[id='2']/advanced_info",
            };
            CHECK_LIST_OF_STRINGS(xpath_retrieved, xpath_expected_to_be_loaded);
        }

        for (size_t i = 0; i < xpath_retrieved->count; i++) {
            free(xpath_retrieved->data[i]);
        }
        xpath_retrieved->count = 0;
    }

    /* cleanup */
    sr_unsubscribe(session, subscription);
    sr_session_stop(session);
    sr_list_cleanup(xpath_retrieved);
}

static void
cl_nested_data_subscription2(void **state)
{
    sr_conn_ctx_t *conn = *state;
    assert_non_null(conn);
    sr_session_ctx_t *session = NULL;
    sr_subscription_ctx_t *subscription = NULL;
    sr_list_t *xpath_retrieved = NULL;
    sr_val_t *values = NULL, *value = NULL;
    size_t cnt = 0;
    int rc = SR_ERR_OK;

    rc = sr_list_init(&xpath_retrieved);
    assert_int_equal(rc, SR_ERR_OK);

    /* start session */
    rc = sr_session_start(conn, SR_DS_RUNNING, SR_SESS_DEFAULT, &session);
    assert_int_equal(rc, SR_ERR_OK);

    rc = sr_module_change_subscribe(session, "state-module", cl_whole_module_cb, NULL,
            0, SR_SUBSCR_DEFAULT, &subscription);
    assert_int_equal(rc, SR_ERR_OK);

    /* subscribe data providers */
    rc = sr_dp_get_items_subscribe(session, "/state-module:bus", cl_dp_bus, xpath_retrieved, SR_SUBSCR_CTX_REUSE, &subscription);
    assert_int_equal(rc, SR_ERR_OK);

    rc = sr_dp_get_items_subscribe(session, "/state-module:traffic_stats", cl_dp_traffic_stats, xpath_retrieved, SR_SUBSCR_CTX_REUSE, &subscription);
    assert_int_equal(rc, SR_ERR_OK);

    /* retrieve data */
    rc = sr_get_items(session, "/state-module:traffic_stats/cross_road[id='0']/advanced_info/*", &values, &cnt);
    assert_int_equal(rc, SR_ERR_OK);

    /* check data */
    assert_non_null(values);
    assert_int_equal(2, cnt);

#define LATITUDE_XPATH "/state-module:traffic_stats/cross_road[id='0']/advanced_info/latitude"
#define LONGITUDE_XPATH "/state-module:traffic_stats/cross_road[id='0']/advanced_info/longitude"

    value = sr_val_get_by_xpath(values, cnt, LATITUDE_XPATH);
    assert_non_null(value);
    assert_int_equal(value->type, SR_STRING_T);
    assert_string_equal(value->data.string_val, "48.729885N");

    value = sr_val_get_by_xpath(values, cnt, LONGITUDE_XPATH);
    assert_non_null(value);
    assert_int_equal(value->type, SR_STRING_T);
    assert_string_equal(value->data.string_val, "19.137425E");

    sr_free_values(values, cnt);

    /* check xpath that were retrieved */
    const char *xpath_expected_to_be_loaded [] = {
        "/state-module:traffic_stats",
        "/state-module:traffic_stats/cross_road",
        "/state-module:traffic_stats/cross_road[id='0']/traffic_light",
        "/state-module:traffic_stats/cross_road[id='0']/advanced_info",
        "/state-module:traffic_stats/cross_road[id='1']/traffic_light",
        "/state-module:traffic_stats/cross_road[id='1']/advanced_info",
        "/state-module:traffic_stats/cross_road[id='2']/traffic_light",
        "/state-module:traffic_stats/cross_road[id='2']/advanced_info",
    };
    CHECK_LIST_OF_STRINGS(xpath_retrieved, xpath_expected_to_be_loaded);

    /* cleanup */
    sr_unsubscribe(session, subscription);
    sr_session_stop(session);

    for (size_t i = 0; i < xpath_retrieved->count; i++) {
        free(xpath_retrieved->data[i]);
    }
    sr_list_cleanup(xpath_retrieved);
}

static void
cl_nested_data_subscription2_tree(void **state)
{
    sr_conn_ctx_t *conn = *state;
    assert_non_null(conn);
    sr_session_ctx_t *session = NULL;
    sr_subscription_ctx_t *subscription = NULL;
    sr_list_t *xpath_retrieved = NULL;
    sr_node_t *tree = NULL, *node = NULL;
    int rc = SR_ERR_OK;

    rc = sr_list_init(&xpath_retrieved);
    assert_int_equal(rc, SR_ERR_OK);

    /* start session */
    rc = sr_session_start(conn, SR_DS_RUNNING, SR_SESS_DEFAULT, &session);
    assert_int_equal(rc, SR_ERR_OK);

    rc = sr_module_change_subscribe(session, "state-module", cl_whole_module_cb, NULL,
            0, SR_SUBSCR_DEFAULT, &subscription);
    assert_int_equal(rc, SR_ERR_OK);

    /* subscribe data providers */
    rc = sr_dp_get_items_subscribe(session, "/state-module:bus", cl_dp_bus, xpath_retrieved, SR_SUBSCR_CTX_REUSE, &subscription);
    assert_int_equal(rc, SR_ERR_OK);

    rc = sr_dp_get_items_subscribe(session, "/state-module:traffic_stats", cl_dp_traffic_stats, xpath_retrieved, SR_SUBSCR_CTX_REUSE, &subscription);
    assert_int_equal(rc, SR_ERR_OK);

    for (int j = 0; j < 2; ++j) {
        /* retrieve data */
        rc = sr_get_subtree(session, "/state-module:traffic_stats/cross_road[id='0']/advanced_info",
                0 == j ? 0 : SR_GET_SUBTREE_ITERATIVE, &tree);
        assert_int_equal(rc, SR_ERR_OK);

        /* check data */
        assert_non_null(tree);
        // advanced info
        node = tree;
        assert_string_equal("advanced_info", node->name);
        assert_string_equal("state-module", node->module_name);
        assert_false(node->dflt);
        assert_int_equal(SR_CONTAINER_T, node->type);
        assert_non_null(node->first_child);
        assert_null(node->next);
        assert_int_equal(2, sr_node_get_child_cnt(session, node));
        // latitude
        node = sr_node_get_child_by_name(session, node, "latitude");
        assert_non_null(node);
        assert_string_equal("latitude", node->name);
        assert_null(node->module_name);
        assert_false(node->dflt);
        assert_int_equal(SR_STRING_T, node->type);
        assert_string_equal("48.729885N", node->data.string_val);
        assert_null(node->first_child);
        // longitude
        node = sr_node_get_child_by_name(session, node->parent, "longitude");
        assert_non_null(node);
        assert_string_equal("longitude", node->name);
        assert_null(node->module_name);
        assert_false(node->dflt);
        assert_int_equal(SR_STRING_T, node->type);
        assert_string_equal("19.137425E", node->data.string_val);
        assert_null(node->first_child);

        sr_free_tree(tree);

        /* check xpath that were retrieved */
        const char *xpath_expected_to_be_loaded [] = {
            "/state-module:traffic_stats",
            "/state-module:traffic_stats/cross_road",
            "/state-module:traffic_stats/cross_road[id='0']/traffic_light",
            "/state-module:traffic_stats/cross_road[id='0']/advanced_info",
            "/state-module:traffic_stats/cross_road[id='1']/traffic_light",
            "/state-module:traffic_stats/cross_road[id='1']/advanced_info",
            "/state-module:traffic_stats/cross_road[id='2']/traffic_light",
            "/state-module:traffic_stats/cross_road[id='2']/advanced_info",
        };
        CHECK_LIST_OF_STRINGS(xpath_retrieved, xpath_expected_to_be_loaded);

        for (size_t i = 0; i < xpath_retrieved->count; i++) {
            free(xpath_retrieved->data[i]);
        }
        xpath_retrieved->count = 0;
    }

    /* cleanup */
    sr_unsubscribe(session, subscription);
    sr_session_stop(session);
    sr_list_cleanup(xpath_retrieved);
}

static void
cl_all_state_data(void **state)
{
    sr_conn_ctx_t *conn = *state;
    assert_non_null(conn);
    sr_session_ctx_t *session = NULL;
    sr_subscription_ctx_t *subscription = NULL;
    sr_list_t *xpath_retrieved = NULL;
    sr_val_t *values = NULL;
    size_t cnt = 0;
    int rc = SR_ERR_OK;

    rc = sr_list_init(&xpath_retrieved);
    assert_int_equal(rc, SR_ERR_OK);

    /* start session */
    rc = sr_session_start(conn, SR_DS_RUNNING, SR_SESS_DEFAULT, &session);
    assert_int_equal(rc, SR_ERR_OK);

    rc = sr_module_change_subscribe(session, "state-module", cl_whole_module_cb, NULL,
            0, SR_SUBSCR_DEFAULT, &subscription);
    assert_int_equal(rc, SR_ERR_OK);

    /* subscribe data providers */
    rc = sr_dp_get_items_subscribe(session, "/state-module:bus", cl_dp_bus, xpath_retrieved, SR_SUBSCR_CTX_REUSE, &subscription);
    assert_int_equal(rc, SR_ERR_OK);

    rc = sr_dp_get_items_subscribe(session, "/state-module:traffic_stats", cl_dp_traffic_stats, xpath_retrieved, SR_SUBSCR_CTX_REUSE, &subscription);
    assert_int_equal(rc, SR_ERR_OK);

    /* retrieve data */
    rc = sr_get_items(session, "/state-module:*//*", &values, &cnt);
    assert_int_equal(rc, SR_ERR_OK);

    /* check data */
    assert_non_null(values);
    assert_int_equal(84, cnt);

    sr_free_values(values, cnt);

    /* check xpath that were retrieved */
    const char *xpath_expected_to_be_loaded [] = {
        "/state-module:bus/gps_located",
        "/state-module:bus/distance_travelled",
        "/state-module:bus/seats[number='0']/reserved",
        "/state-module:bus/seats[number='1']/reserved",
        "/state-module:bus/seats[number='2']/reserved",
        "/state-module:bus/seats[number='3']/reserved",
        "/state-module:bus/seats[number='4']/reserved",
        "/state-module:bus/seats[number='5']/reserved",
        "/state-module:bus/seats[number='6']/reserved",
        "/state-module:bus/seats[number='7']/reserved",
        "/state-module:bus/seats[number='8']/reserved",
        "/state-module:bus/seats[number='9']/reserved",
        "/state-module:traffic_stats",
        "/state-module:traffic_stats/cross_road",
        "/state-module:traffic_stats/cross_road[id='0']/traffic_light",
        "/state-module:traffic_stats/cross_road[id='0']/advanced_info",
        "/state-module:traffic_stats/cross_road[id='1']/traffic_light",
        "/state-module:traffic_stats/cross_road[id='1']/advanced_info",
        "/state-module:traffic_stats/cross_road[id='2']/traffic_light",
        "/state-module:traffic_stats/cross_road[id='2']/advanced_info",
    };
    CHECK_LIST_OF_STRINGS(xpath_retrieved, xpath_expected_to_be_loaded);

    /* cleanup */
    sr_unsubscribe(session, subscription);
    sr_session_stop(session);

    for (size_t i = 0; i < xpath_retrieved->count; i++) {
        free(xpath_retrieved->data[i]);
    }
    sr_list_cleanup(xpath_retrieved);
}

static void
cl_failed_to_atomize_data(void **state)
{
    sr_conn_ctx_t *conn = *state;
    assert_non_null(conn);
    sr_session_ctx_t *session = NULL;
    sr_subscription_ctx_t *subscription = NULL;
    sr_list_t *xpath_retrieved = NULL;
    sr_val_iter_t *iter = NULL;
    int rc = SR_ERR_OK;

    rc = sr_list_init(&xpath_retrieved);
    assert_int_equal(rc, SR_ERR_OK);

    /* start session */
    rc = sr_session_start(conn, SR_DS_RUNNING, SR_SESS_DEFAULT, &session);
    assert_int_equal(rc, SR_ERR_OK);

    rc = sr_module_change_subscribe(session, "state-module", cl_whole_module_cb, NULL,
            0, SR_SUBSCR_DEFAULT, &subscription);
    assert_int_equal(rc, SR_ERR_OK);

    /* subscribe data providers */
    rc = sr_dp_get_items_subscribe(session, "/state-module:cpu_load", cl_dp_cpu_load, xpath_retrieved, SR_SUBSCR_CTX_REUSE, &subscription);
    assert_int_equal(rc, SR_ERR_OK);

    /* retrieve data valid xpath however it matches noting */
    /* xpath atomize fails*/
    rc = sr_get_items_iter(session, "/state-module:cpu_load//*", &iter);
    assert_int_equal(rc, SR_ERR_OK);

    sr_free_val_iter(iter);

    /* check xpath that were retrieved */
    assert_int_equal(0, xpath_retrieved->count);

    /* cleanup */
    sr_unsubscribe(session, subscription);
    sr_session_stop(session);

    for (size_t i = 0; i < xpath_retrieved->count; i++) {
        free(xpath_retrieved->data[i]);
    }
    sr_list_cleanup(xpath_retrieved);
}

static void
cl_partial_covered_dp_subtree(void **state)
{
    sr_conn_ctx_t *conn = *state;
    assert_non_null(conn);
    sr_session_ctx_t *session = NULL;
    sr_subscription_ctx_t *subscription = NULL;
    sr_list_t *xpath_retrieved = NULL;
    sr_val_t *values = NULL;
    size_t cnt = 0;
    int rc = SR_ERR_OK;

    rc = sr_list_init(&xpath_retrieved);
    assert_int_equal(rc, SR_ERR_OK);

    /* start session */
    rc = sr_session_start(conn, SR_DS_RUNNING, SR_SESS_DEFAULT, &session);
    assert_int_equal(rc, SR_ERR_OK);

    rc = sr_module_change_subscribe(session, "state-module", cl_whole_module_cb, NULL,
            0, SR_SUBSCR_DEFAULT, &subscription);
    assert_int_equal(rc, SR_ERR_OK);

    /* subscribe data providers */
    rc = sr_dp_get_items_subscribe(session, "/state-module:weather/sky", cl_dp_sky, xpath_retrieved, SR_SUBSCR_CTX_REUSE, &subscription);
    assert_int_equal(rc, SR_ERR_OK);

    rc = sr_dp_get_items_subscribe(session, "/state-module:weather/humidity", cl_dp_humidity, xpath_retrieved, SR_SUBSCR_CTX_REUSE, &subscription);
    assert_int_equal(rc, SR_ERR_OK);

    /* retrieve data */
    rc = sr_get_items(session, "/state-module:weather//*", &values, &cnt);
    assert_int_equal(rc, SR_ERR_OK);

    /* check data */
    assert_non_null(values);
    assert_int_equal(2, cnt);

    if (0 == strcmp(values[0].xpath, "/state-module:weather/sky")) {
        assert_string_equal(values[1].xpath, "/state-module:weather/humidity");
    } else {
        assert_string_equal(values[0].xpath, "/state-module:weather/humidity");
        assert_string_equal(values[1].xpath, "/state-module:weather/sky");
    }

    sr_free_values(values, cnt);

    /* check xpath that were retrieved */
    const char *xpath_expected_to_be_loaded [] = {
        "/state-module:weather/sky",
        "/state-module:weather/humidity",
    };
    CHECK_LIST_OF_STRINGS(xpath_retrieved, xpath_expected_to_be_loaded);

    /* cleanup */
    sr_unsubscribe(session, subscription);
    sr_session_stop(session);

    for (size_t i = 0; i < xpath_retrieved->count; i++) {
        free(xpath_retrieved->data[i]);
    }
    sr_list_cleanup(xpath_retrieved);
}

static void
cl_missing_list_dp(void **state)
{
    /*
     * container (not covered)
     *  -> list (not covered)
     *      -> list (1. data provider) - will not be called missing provider for parent list
     *      -> container (not covered)
     */
    sr_conn_ctx_t *conn = *state;
    assert_non_null(conn);
    sr_session_ctx_t *session = NULL;
    sr_subscription_ctx_t *subscription = NULL;
    sr_list_t *xpath_retrieved = NULL;
    sr_val_t *values = NULL;
    size_t cnt = 0;
    int rc = SR_ERR_OK;

    rc = sr_list_init(&xpath_retrieved);
    assert_int_equal(rc, SR_ERR_OK);

    /* start session */
    rc = sr_session_start(conn, SR_DS_RUNNING, SR_SESS_DEFAULT, &session);
    assert_int_equal(rc, SR_ERR_OK);

    rc = sr_module_change_subscribe(session, "state-module", cl_whole_module_cb, NULL,
            0, SR_SUBSCR_DEFAULT, &subscription);
    assert_int_equal(rc, SR_ERR_OK);

    /* subscribe data providers */
    rc = sr_dp_get_items_subscribe(session, "/state-module:traffic_stats/cross_road/traffic_light", cl_dp_traffic_light, xpath_retrieved, SR_SUBSCR_CTX_REUSE, &subscription);
    assert_int_equal(rc, SR_ERR_OK);

    /* retrieve data */
    rc = sr_get_items(session, "/state-module:traffic_stats//*", &values, &cnt);
    assert_int_equal(rc, SR_ERR_NOT_FOUND);

    /* check xpath that were retrieved */
    assert_int_equal(0, xpath_retrieved->count);

    /* cleanup */
    sr_unsubscribe(session, subscription);
    sr_session_stop(session);

    for (size_t i = 0; i < xpath_retrieved->count; i++) {
        free(xpath_retrieved->data[i]);
    }
    sr_list_cleanup(xpath_retrieved);
}

static void
cl_subscribe_list_in_state_container_dp(void **state)
{
    /*
     * container (not covered)
     *  -> list (1. data provider)
     *      ...
     */
    sr_conn_ctx_t *conn = *state;
    assert_non_null(conn);
    sr_session_ctx_t *session = NULL;
    sr_subscription_ctx_t *subscription = NULL;
    sr_list_t *xpath_retrieved = NULL;
    sr_val_t *values = NULL;
    size_t cnt = 0;
    int rc = SR_ERR_OK;

    rc = sr_list_init(&xpath_retrieved);
    assert_int_equal(rc, SR_ERR_OK);

    /* start session */
    rc = sr_session_start(conn, SR_DS_RUNNING, SR_SESS_DEFAULT, &session);
    assert_int_equal(rc, SR_ERR_OK);

    rc = sr_module_change_subscribe(session, "state-module", cl_whole_module_cb, NULL,
            0, SR_SUBSCR_DEFAULT, &subscription);
    assert_int_equal(rc, SR_ERR_OK);

    /* subscribe data providers */
    rc = sr_dp_get_items_subscribe(session, "/state-module:traffic_stats/cross_road", cl_dp_cross_road, xpath_retrieved, SR_SUBSCR_CTX_REUSE, &subscription);
    assert_int_equal(rc, SR_ERR_OK);

    /* retrieve data */
    rc = sr_get_items(session, "/state-module:traffic_stats/cross_road", &values, &cnt);
    assert_int_equal(rc, SR_ERR_OK);

    /* check data */
    assert_non_null(values);
    assert_int_equal(3, cnt);

    sr_free_values(values, cnt);

    /* check xpath that were retrieved */
    const char *xpath_expected_to_be_loaded [] = {
        "/state-module:traffic_stats/cross_road",
        "/state-module:traffic_stats/cross_road[id='0']/traffic_light",
        "/state-module:traffic_stats/cross_road[id='0']/advanced_info",
        "/state-module:traffic_stats/cross_road[id='1']/traffic_light",
        "/state-module:traffic_stats/cross_road[id='1']/advanced_info",
        "/state-module:traffic_stats/cross_road[id='2']/traffic_light",
        "/state-module:traffic_stats/cross_road[id='2']/advanced_info"
    };
    CHECK_LIST_OF_STRINGS(xpath_retrieved, xpath_expected_to_be_loaded);

    /* cleanup */
    sr_unsubscribe(session, subscription);
    sr_session_stop(session);

    for (size_t i = 0; i < xpath_retrieved->count; i++) {
        free(xpath_retrieved->data[i]);
    }
    sr_list_cleanup(xpath_retrieved);
}

static void
cl_subscribe_list_in_state_container_dp2(void **state)
{
    /*
     * container (not covered)
     *  -> list (1. data provider)
     *      ...
     */
    sr_conn_ctx_t *conn = *state;
    assert_non_null(conn);
    sr_session_ctx_t *session = NULL;
    sr_subscription_ctx_t *subscription = NULL;
    sr_list_t *xpath_retrieved = NULL;
    sr_val_t *value = NULL;
    int rc = SR_ERR_OK;

    rc = sr_list_init(&xpath_retrieved);
    assert_int_equal(rc, SR_ERR_OK);

    /* start session */
    rc = sr_session_start(conn, SR_DS_RUNNING, SR_SESS_DEFAULT, &session);
    assert_int_equal(rc, SR_ERR_OK);

    rc = sr_module_change_subscribe(session, "state-module", cl_whole_module_cb, NULL,
            0, SR_SUBSCR_DEFAULT, &subscription);
    assert_int_equal(rc, SR_ERR_OK);

    /* subscribe data providers */
    rc = sr_dp_get_items_subscribe(session, "/state-module:traffic_stats/cross_road", cl_dp_cross_road, xpath_retrieved, SR_SUBSCR_CTX_REUSE, &subscription);
    assert_int_equal(rc, SR_ERR_OK);

    /* retrieve data */
    rc = sr_get_item(session, "/state-module:traffic_stats", &value);
    assert_int_equal(rc, SR_ERR_OK);

    /* check data */
    assert_non_null(value);
    assert_int_equal(SR_CONTAINER_T, value->type);
    sr_free_val(value);

    /* check xpath that were retrieved */
    const char *xpath_expected_to_be_loaded [] = {
        "/state-module:traffic_stats/cross_road",
        "/state-module:traffic_stats/cross_road[id='0']/traffic_light",
        "/state-module:traffic_stats/cross_road[id='0']/advanced_info",
        "/state-module:traffic_stats/cross_road[id='1']/traffic_light",
        "/state-module:traffic_stats/cross_road[id='1']/advanced_info",
        "/state-module:traffic_stats/cross_road[id='2']/traffic_light",
        "/state-module:traffic_stats/cross_road[id='2']/advanced_info"
    };
    CHECK_LIST_OF_STRINGS(xpath_retrieved, xpath_expected_to_be_loaded);

    /* cleanup */
    sr_unsubscribe(session, subscription);
    sr_session_stop(session);

    for (size_t i = 0; i < xpath_retrieved->count; i++) {
        free(xpath_retrieved->data[i]);
    }
    sr_list_cleanup(xpath_retrieved);
}

static void
cl_divided_providers_dp(void **state)
{
    /*
     * container (not covered)
     *  -> list (1. data provider)
     *      -> list (2. data provider)
     *      -> container (notcovered)
     */
    sr_conn_ctx_t *conn = *state;
    assert_non_null(conn);
    sr_session_ctx_t *session = NULL;
    sr_subscription_ctx_t *subscription = NULL;
    sr_list_t *xpath_retrieved = NULL;
    sr_val_t *values = NULL;
    size_t cnt = 0;
    int rc = SR_ERR_OK;

    rc = sr_list_init(&xpath_retrieved);
    assert_int_equal(rc, SR_ERR_OK);

    /* start session */
    rc = sr_session_start(conn, SR_DS_RUNNING, SR_SESS_DEFAULT, &session);
    assert_int_equal(rc, SR_ERR_OK);

    rc = sr_module_change_subscribe(session, "state-module", cl_whole_module_cb, NULL,
            0, SR_SUBSCR_DEFAULT, &subscription);
    assert_int_equal(rc, SR_ERR_OK);

    /* subscribe data providers */
    rc = sr_dp_get_items_subscribe(session, "/state-module:traffic_stats/cross_road", cl_dp_cross_road, xpath_retrieved, SR_SUBSCR_CTX_REUSE, &subscription);
    assert_int_equal(rc, SR_ERR_OK);

    rc = sr_dp_get_items_subscribe(session, "/state-module:traffic_stats/cross_road/traffic_light", cl_dp_traffic_light, xpath_retrieved, SR_SUBSCR_CTX_REUSE, &subscription);
    assert_int_equal(rc, SR_ERR_OK);

    /* retrieve data */
    rc = sr_get_items(session, "/state-module:traffic_stats/cross_road/traffic_light", &values, &cnt);
    assert_int_equal(rc, SR_ERR_OK);

    /* check data */
    assert_non_null(values);
    assert_int_equal(9, cnt);

    sr_free_values(values, cnt);

    /* check xpath that were retrieved */
    const char *xpath_expected_to_be_loaded [] = {
        "/state-module:traffic_stats/cross_road",
        "/state-module:traffic_stats/cross_road[id='0']/traffic_light",
        "/state-module:traffic_stats/cross_road[id='0']/advanced_info",
        "/state-module:traffic_stats/cross_road[id='1']/traffic_light",
        "/state-module:traffic_stats/cross_road[id='1']/advanced_info",
        "/state-module:traffic_stats/cross_road[id='2']/traffic_light",
        "/state-module:traffic_stats/cross_road[id='2']/advanced_info"
    };
    CHECK_LIST_OF_STRINGS(xpath_retrieved, xpath_expected_to_be_loaded);

    /* cleanup */
    sr_unsubscribe(session, subscription);
    sr_session_stop(session);

    for (size_t i = 0; i < xpath_retrieved->count; i++) {
        free(xpath_retrieved->data[i]);
    }
    sr_list_cleanup(xpath_retrieved);
}

static void
cl_only_nested_container_dp(void **state)
{
    /*
     * container (not covered)
     *  -> container (1. data provider)
     */
    sr_conn_ctx_t *conn = *state;
    assert_non_null(conn);
    sr_session_ctx_t *session = NULL;
    sr_subscription_ctx_t *subscription = NULL;
    sr_list_t *xpath_retrieved = NULL;
    sr_val_t *values = NULL;
    size_t cnt = 0;
    int rc = SR_ERR_OK;

    rc = sr_list_init(&xpath_retrieved);
    assert_int_equal(rc, SR_ERR_OK);

    /* start session */
    rc = sr_session_start(conn, SR_DS_RUNNING, SR_SESS_DEFAULT, &session);
    assert_int_equal(rc, SR_ERR_OK);

    rc = sr_module_change_subscribe(session, "state-module", cl_whole_module_cb, NULL,
            0, SR_SUBSCR_DEFAULT, &subscription);
    assert_int_equal(rc, SR_ERR_OK);

    /* subscribe data providers */
    rc = sr_dp_get_items_subscribe(session, "/state-module:weather/wind", cl_dp_wind, xpath_retrieved, SR_SUBSCR_CTX_REUSE, &subscription);
    assert_int_equal(rc, SR_ERR_OK);

    /* retrieve data */
    rc = sr_get_items(session, "/state-module:weather//*", &values, &cnt);
    assert_int_equal(rc, SR_ERR_OK);

    /* check data */
    assert_non_null(values);
    assert_int_equal(3, cnt);

    sr_free_values(values, cnt);

    /* check xpath that were retrieved */
    const char *xpath_expected_to_be_loaded [] = {
        "/state-module:weather/wind",
    };
    CHECK_LIST_OF_STRINGS(xpath_retrieved, xpath_expected_to_be_loaded);

    /* cleanup */
    sr_unsubscribe(session, subscription);
    sr_session_stop(session);

    for (size_t i = 0; i < xpath_retrieved->count; i++) {
        free(xpath_retrieved->data[i]);
    }
    sr_list_cleanup(xpath_retrieved);
}

static void
cl_extraleaf_dp(void **state)
{
    /*
     * container (not covered)
     *  -> container (1. data provider)
     *      ->leaf (2.data provider)
     */
    sr_conn_ctx_t *conn = *state;
    assert_non_null(conn);
    sr_session_ctx_t *session = NULL;
    sr_subscription_ctx_t *subscription = NULL;
    sr_list_t *xpath_retrieved = NULL, *xpath_retrieved2 = NULL;
    sr_val_t *values = NULL;
    size_t cnt = 0;
    int rc = SR_ERR_OK;

    rc = sr_list_init(&xpath_retrieved);
    assert_int_equal(rc, SR_ERR_OK);

    rc = sr_list_init(&xpath_retrieved2);
    assert_int_equal(rc, SR_ERR_OK);

    /* start session */
    rc = sr_session_start(conn, SR_DS_RUNNING, SR_SESS_DEFAULT, &session);
    assert_int_equal(rc, SR_ERR_OK);

    rc = sr_module_change_subscribe(session, "state-module", cl_whole_module_cb, NULL,
            0, SR_SUBSCR_DEFAULT, &subscription);
    assert_int_equal(rc, SR_ERR_OK);

    /* subscribe data providers */
    rc = sr_dp_get_items_subscribe(session, "/state-module:weather/wind", cl_dp_wind, xpath_retrieved, SR_SUBSCR_CTX_REUSE, &subscription);
    assert_int_equal(rc, SR_ERR_OK);

    rc = sr_dp_get_items_subscribe(session, "/state-module:weather/wind/speed", cl_dp_wind_speed, xpath_retrieved2, SR_SUBSCR_CTX_REUSE, &subscription);
    assert_int_equal(rc, SR_ERR_OK);

    /* retrieve data */
    rc = sr_get_items(session, "/state-module:weather//*", &values, &cnt);
    assert_int_equal(rc, SR_ERR_OK);

    /* check data */
    assert_non_null(values);
    assert_int_equal(3, cnt);

    sr_free_values(values, cnt);

    /* check xpath that were retrieved */
    const char *xpath_expected_to_be_loaded [] = {
        "/state-module:weather/wind",
    };
    CHECK_LIST_OF_STRINGS(xpath_retrieved, xpath_expected_to_be_loaded);

    const char *xpath_expected_to_be_loaded2 [] = {
        "/state-module:weather/wind/speed",
    };
    CHECK_LIST_OF_STRINGS(xpath_retrieved2, xpath_expected_to_be_loaded2);

    /* cleanup */
    sr_unsubscribe(session, subscription);
    sr_session_stop(session);

    for (size_t i = 0; i < xpath_retrieved->count; i++) {
        free(xpath_retrieved->data[i]);
    }
    sr_list_cleanup(xpath_retrieved);

    for (size_t i = 0; i < xpath_retrieved2->count; i++) {
        free(xpath_retrieved2->data[i]);
    }
    sr_list_cleanup(xpath_retrieved2);
}

<<<<<<< HEAD
=======
static void
cl_no_dp_subscription(void **state)
{
    sr_conn_ctx_t *conn = *state;
    assert_non_null(conn);
    sr_session_ctx_t *session = NULL;
    sr_subscription_ctx_t *subscription = NULL;
    sr_val_t *values = NULL;
    size_t cnt = 0;
    int rc = SR_ERR_OK;


    /* start session */
    rc = sr_session_start(conn, SR_DS_RUNNING, SR_SESS_DEFAULT, &session);
    assert_int_equal(rc, SR_ERR_OK);

    rc = sr_module_change_subscribe(session, "state-module", cl_whole_module_cb, NULL,
            0, SR_SUBSCR_DEFAULT, &subscription);
    assert_int_equal(rc, SR_ERR_OK);

    /* retrieve data */
    rc = sr_get_items(session, "/state-module:bus/vendor_name", &values, &cnt);
    assert_int_equal(rc, SR_ERR_NOT_FOUND);

    /* check data */
    assert_null(values);
    assert_int_equal(0, cnt);

    /* cleanup */
    sr_unsubscribe(session, subscription);
    sr_session_stop(session);
}

>>>>>>> bd842225
int
main()
{
    const struct CMUnitTest tests[] = {
        cmocka_unit_test_setup_teardown(cl_exact_match_subscription, sysrepo_setup, sysrepo_teardown),
        cmocka_unit_test_setup_teardown(cl_exact_match_subscription_tree, sysrepo_setup, sysrepo_teardown),
        cmocka_unit_test_setup_teardown(cl_parent_subscription, sysrepo_setup, sysrepo_teardown),
        cmocka_unit_test_setup_teardown(cl_parent_subscription_tree, sysrepo_setup, sysrepo_teardown),
        cmocka_unit_test_setup_teardown(cl_partialy_covered_by_subscription, sysrepo_setup, sysrepo_teardown),
        cmocka_unit_test_setup_teardown(cl_partialy_covered_by_subscription_tree, sysrepo_setup, sysrepo_teardown),
        cmocka_unit_test_setup_teardown(cl_missing_subscription, sysrepo_setup, sysrepo_teardown),
        cmocka_unit_test_setup_teardown(cl_missing_subscription_tree, sysrepo_setup, sysrepo_teardown),
        cmocka_unit_test_setup_teardown(cl_incorrect_data_subscription, sysrepo_setup, sysrepo_teardown),
        cmocka_unit_test_setup_teardown(cl_incorrect_data_subscription_tree, sysrepo_setup, sysrepo_teardown),
        cmocka_unit_test_setup_teardown(cl_dp_neg_subscription, sysrepo_setup, sysrepo_teardown),
        cmocka_unit_test_setup_teardown(cl_nested_data_subscription, sysrepo_setup, sysrepo_teardown),
        cmocka_unit_test_setup_teardown(cl_nested_data_subscription_tree, sysrepo_setup, sysrepo_teardown),
        cmocka_unit_test_setup_teardown(cl_nested_data_subscription2, sysrepo_setup, sysrepo_teardown),
        cmocka_unit_test_setup_teardown(cl_nested_data_subscription2_tree, sysrepo_setup, sysrepo_teardown),
        cmocka_unit_test_setup_teardown(cl_all_state_data, sysrepo_setup, sysrepo_teardown),
        cmocka_unit_test_setup_teardown(cl_failed_to_atomize_data, sysrepo_setup, sysrepo_teardown),
        cmocka_unit_test_setup_teardown(cl_partial_covered_dp_subtree, sysrepo_setup, sysrepo_teardown),
        cmocka_unit_test_setup_teardown(cl_missing_list_dp, sysrepo_setup, sysrepo_teardown),
        cmocka_unit_test_setup_teardown(cl_subscribe_list_in_state_container_dp, sysrepo_setup, sysrepo_teardown),
        cmocka_unit_test_setup_teardown(cl_subscribe_list_in_state_container_dp2, sysrepo_setup, sysrepo_teardown),
        cmocka_unit_test_setup_teardown(cl_divided_providers_dp, sysrepo_setup, sysrepo_teardown),
        cmocka_unit_test_setup_teardown(cl_only_nested_container_dp, sysrepo_setup, sysrepo_teardown),
        cmocka_unit_test_setup_teardown(cl_extraleaf_dp, sysrepo_setup, sysrepo_teardown),
<<<<<<< HEAD
=======
        cmocka_unit_test_setup_teardown(cl_no_dp_subscription, sysrepo_setup, sysrepo_teardown),
>>>>>>> bd842225
    };

    return cmocka_run_group_tests(tests, NULL, NULL);
}<|MERGE_RESOLUTION|>--- conflicted
+++ resolved
@@ -2863,8 +2863,6 @@
     sr_list_cleanup(xpath_retrieved2);
 }
 
-<<<<<<< HEAD
-=======
 static void
 cl_no_dp_subscription(void **state)
 {
@@ -2898,7 +2896,6 @@
     sr_session_stop(session);
 }
 
->>>>>>> bd842225
 int
 main()
 {
@@ -2927,10 +2924,7 @@
         cmocka_unit_test_setup_teardown(cl_divided_providers_dp, sysrepo_setup, sysrepo_teardown),
         cmocka_unit_test_setup_teardown(cl_only_nested_container_dp, sysrepo_setup, sysrepo_teardown),
         cmocka_unit_test_setup_teardown(cl_extraleaf_dp, sysrepo_setup, sysrepo_teardown),
-<<<<<<< HEAD
-=======
         cmocka_unit_test_setup_teardown(cl_no_dp_subscription, sysrepo_setup, sysrepo_teardown),
->>>>>>> bd842225
     };
 
     return cmocka_run_group_tests(tests, NULL, NULL);
