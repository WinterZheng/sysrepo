/**
 * @file sysrepo.h
 * @author Rastislav Szabo <raszabo@cisco.com>, Lukas Macko <lmacko@cisco.com>
 * @brief Sysrepo Client Library public API.
 *
 * @copyright
 * Copyright 2015 Cisco Systems, Inc.
 *
 * Licensed under the Apache License, Version 2.0 (the "License");
 * you may not use this file except in compliance with the License.
 * You may obtain a copy of the License at
 *
 *    http://www.apache.org/licenses/LICENSE-2.0
 *
 * Unless required by applicable law or agreed to in writing, software
 * distributed under the License is distributed on an "AS IS" BASIS,
 * WITHOUT WARRANTIES OR CONDITIONS OF ANY KIND, either express or implied.
 * See the License for the specific language governing permissions and
 * limitations under the License.
 */

#ifndef SYSREPO_H__
#define SYSREPO_H__

/**
 * @defgroup cl Client Library
 * @{
 *
 * @brief Provides the public API towards applications using sysrepo to store
 * their configuration data, or towards management agents.
 *
 * Communicates with Sysrepo Engine (@ref cm), which is running either inside
 * of dedicated sysrepo daemon, or within this library if daemon is not alive.
 *
 * Access to the sysrepo datastore is connection- and session- oriented. Before
 * calling any data access/manipulation API, one needs to connect to the datastore
 * via ::sr_connect and open a session via ::sr_session_start. One connection
 * can serve multiple sessions.
 *
 * Each data access/manipulation request call is blocking - blocks the connection
 * until the response from Sysrepo Engine comes, or until an error occurs. It is
 * safe to call multiple requests on the same session (or different session that
 * belongs to the same connection) from multiple threads at the same time,
 * however it is not effective, since each call is blocked until previous one
 * finishes. If you need fast multi-threaded access to sysrepo, use a dedicated
 * connection for each thread.
 *
 * @see
 * See @ref main_page "Sysrepo Introduction" for details about sysrepo architecture.
 * @see
 * @ref xp_page "XPath Addressing" is used for node identification in data-related calls.
 */

#include <stdbool.h>
#include <stdint.h>
#include <stdlib.h>


////////////////////////////////////////////////////////////////////////////////
// Common typedefs and API
////////////////////////////////////////////////////////////////////////////////

/**
 * @brief Sysrepo connection context used to identify a connection to sysrepo datastore.
 */
typedef struct sr_conn_ctx_s sr_conn_ctx_t;

/**
 * @brief Sysrepo session context used to identify a configuration session.
 */
typedef struct sr_session_ctx_s sr_session_ctx_t;

/**
 * @brief Possible types of an data element stored in the sysrepo datastore.
 */
typedef enum sr_type_e {
    /* special types that does not contain any data */
    SR_UNKNOWN_T,              /**< Element unknown to sysrepo (unsupported element). */

    SR_LIST_T,                 /**< List instance. ([RFC 6020 sec 7.8](http://tools.ietf.org/html/rfc6020#section-7.8)) */
    SR_CONTAINER_T,            /**< Non-presence container. ([RFC 6020 sec 7.5](http://tools.ietf.org/html/rfc6020#section-7.5)) */
    SR_CONTAINER_PRESENCE_T,   /**< Presence container. ([RFC 6020 sec 7.5.1](http://tools.ietf.org/html/rfc6020#section-7.5.1)) */
    SR_LEAF_EMPTY_T,           /**< A leaf that does not hold any value ([RFC 6020 sec 9.11](http://tools.ietf.org/html/rfc6020#section-9.11)) */
    SR_UNION_T,                /**< Choice of member types ([RFC 6020 sec 9.12](http://tools.ietf.org/html/rfc6020#section-9.12)) */

    /* types containing some data */
    SR_BINARY_T,       /**< Base64-encoded binary data ([RFC 6020 sec 9.8](http://tools.ietf.org/html/rfc6020#section-9.8)) */
    SR_BITS_T,         /**< A set of bits or flags ([RFC 6020 sec 9.7](http://tools.ietf.org/html/rfc6020#section-9.7)) */
    SR_BOOL_T,         /**< A boolean value ([RFC 6020 sec 9.5](http://tools.ietf.org/html/rfc6020#section-9.5)) */
    SR_DECIMAL64_T,    /**< 64-bit signed decimal number ([RFC 6020 sec 9.3](http://tools.ietf.org/html/rfc6020#section-9.3)) */
    SR_ENUM_T,         /**< A string from enumerated strings list ([RFC 6020 sec 9.6](http://tools.ietf.org/html/rfc6020#section-9.6)) */
    SR_IDENTITYREF_T,  /**< A reference to an abstract identity ([RFC 6020 sec 9.10](http://tools.ietf.org/html/rfc6020#section-9.10)) */
    SR_INSTANCEID_T,   /**< References a data tree node ([RFC 6020 sec 9.13](http://tools.ietf.org/html/rfc6020#section-9.13)) */
    SR_INT8_T,         /**< 8-bit signed integer ([RFC 6020 sec 9.2](http://tools.ietf.org/html/rfc6020#section-9.2)) */
    SR_INT16_T,        /**< 16-bit signed integer ([RFC 6020 sec 9.2](http://tools.ietf.org/html/rfc6020#section-9.2)) */
    SR_INT32_T,        /**< 32-bit signed integer ([RFC 6020 sec 9.2](http://tools.ietf.org/html/rfc6020#section-9.2)) */
    SR_INT64_T,        /**< 64-bit signed integer ([RFC 6020 sec 9.2](http://tools.ietf.org/html/rfc6020#section-9.2)) */
    SR_LEAFREF_T,      /**< A reference to a leaf instance ([RFC 6020 sec 9.9](http://tools.ietf.org/html/rfc6020#section-9.9)) */
    SR_STRING_T,       /**< Human-readable string ([RFC 6020 sec 9.4](http://tools.ietf.org/html/rfc6020#section-9.4)) */
    SR_UINT8_T,        /**< 8-bit unsigned integer ([RFC 6020 sec 9.2](http://tools.ietf.org/html/rfc6020#section-9.2)) */
    SR_UINT16_T,       /**< 16-bit unsigned integer ([RFC 6020 sec 9.2](http://tools.ietf.org/html/rfc6020#section-9.2)) */
    SR_UINT32_T,       /**< 32-bit unsigned integer ([RFC 6020 sec 9.2](http://tools.ietf.org/html/rfc6020#section-9.2)) */
    SR_UINT64_T,       /**< 64-bit unsigned integer ([RFC 6020 sec 9.2](http://tools.ietf.org/html/rfc6020#section-9.2)) */
} sr_type_t;

/**
 * @brief Structure that contains value of an data element stored in the sysrepo datastore.
 */
typedef struct sr_val_s {
    /**
     * XPath identifier of the data element, as defined in
     * @ref xp_page "XPath Addressing" documentation or at
     * https://tools.ietf.org/html/draft-ietf-netmod-yang-json#section-6.11
     */
    char *xpath;

    /** Type of an element. */
    sr_type_t type;

    /** Flag for default node (applicable only for leaves) */
    bool dflt;

    /** Data of an element (if applicable), properly set according to the type. */
    union {
        char *binary_val;       /**< Base64-encoded binary data ([RFC 6020 sec 9.8](http://tools.ietf.org/html/rfc6020#section-9.8)) */
        char *bits_val;         /**< A set of bits or flags ([RFC 6020 sec 9.7](http://tools.ietf.org/html/rfc6020#section-9.7)) */
        bool bool_val;          /**< A boolean value ([RFC 6020 sec 9.5](http://tools.ietf.org/html/rfc6020#section-9.5)) */
        double decimal64_val;   /**< 64-bit signed decimal number ([RFC 6020 sec 9.3](http://tools.ietf.org/html/rfc6020#section-9.3)) */
        char *enum_val;         /**< A string from enumerated strings list ([RFC 6020 sec 9.6](http://tools.ietf.org/html/rfc6020#section-9.6)) */
        char *identityref_val;  /**< A reference to an abstract identity ([RFC 6020 sec 9.10](http://tools.ietf.org/html/rfc6020#section-9.10)) */
        char *instanceid_val;   /**< References a data tree node ([RFC 6020 sec 9.13](http://tools.ietf.org/html/rfc6020#section-9.13)) */
        int8_t int8_val;        /**< 8-bit signed integer ([RFC 6020 sec 9.2](http://tools.ietf.org/html/rfc6020#section-9.2)) */
        int16_t int16_val;      /**< 16-bit signed integer ([RFC 6020 sec 9.2](http://tools.ietf.org/html/rfc6020#section-9.2)) */
        int32_t int32_val;      /**< 32-bit signed integer ([RFC 6020 sec 9.2](http://tools.ietf.org/html/rfc6020#section-9.2)) */
        int64_t int64_val;      /**< 64-bit signed integer ([RFC 6020 sec 9.2](http://tools.ietf.org/html/rfc6020#section-9.2)) */
        char *leafref_val;      /**< A reference to a leaf instance ([RFC 6020 sec 9.9](http://tools.ietf.org/html/rfc6020#section-9.9)) */
        char *string_val;       /**< Human-readable string ([RFC 6020 sec 9.4](http://tools.ietf.org/html/rfc6020#section-9.4)) */
        uint8_t uint8_val;      /**< 8-bit unsigned integer ([RFC 6020 sec 9.2](http://tools.ietf.org/html/rfc6020#section-9.2)) */
        uint16_t uint16_val;    /**< 16-bit unsigned integer ([RFC 6020 sec 9.2](http://tools.ietf.org/html/rfc6020#section-9.2)) */
        uint32_t uint32_val;    /**< 32-bit unsigned integer ([RFC 6020 sec 9.2](http://tools.ietf.org/html/rfc6020#section-9.2)) */
        uint64_t uint64_val;    /**< 64-bit unsigned integer ([RFC 6020 sec 9.2](http://tools.ietf.org/html/rfc6020#section-9.2)) */
    } data;
} sr_val_t;

/**
 * @brief Sysrepo error codes.
 */
typedef enum sr_error_e {
    SR_ERR_OK = 0,             /**< No error. */
    SR_ERR_INVAL_ARG,          /**< Invalid argument. */
    SR_ERR_NOMEM,              /**< Not enough memory. */
    SR_ERR_NOT_FOUND,          /**< Item not found. */
    SR_ERR_INTERNAL,           /**< Other internal error. */
    SR_ERR_INIT_FAILED,        /**< Sysrepo infra initialization failed. */
    SR_ERR_IO,                 /**< Input/Output error. */
    SR_ERR_DISCONNECT,         /**< The peer disconnected. */
    SR_ERR_MALFORMED_MSG,      /**< Malformed message. */
    SR_ERR_UNSUPPORTED,        /**< Unsupported operation requested. */
    SR_ERR_UNKNOWN_MODEL,      /**< Request includes unknown schema */
    SR_ERR_BAD_ELEMENT,        /**< Unknown element in existing schema */
    SR_ERR_VALIDATION_FAILED,  /**< Validation of the changes failed. */
    SR_ERR_OPERATION_FAILED,   /**< An operation failed. */
    SR_ERR_DATA_EXISTS,        /**< Item already exists. */
    SR_ERR_DATA_MISSING,       /**< Item does not exists. */
    SR_ERR_UNAUTHORIZED,       /**< Operation not authorized. */
    SR_ERR_LOCKED,             /**< Requested resource is already locked. */
    SR_ERR_TIME_OUT,           /**< Time out has expired. */
} sr_error_t;

/**
 * @brief Detailed sysrepo error information.
 */
typedef struct sr_error_info_s {
    const char *message;  /**< Error message. */
    const char *xpath;    /**< XPath to the node where the error has been discovered. */
} sr_error_info_t;

/**
 * @brief Returns the error message corresponding to the error code.
 *
 * @param[in] err_code Error code.
 *
 * @return Error message (statically allocated, do not free).
 */
const char *sr_strerror(int err_code);

/**
 * @brief Log levels used to determine if message of certain severity should be printed.
 */
typedef enum {
    SR_LL_NONE,  /**< Do not print any messages. */
    SR_LL_ERR,   /**< Print only error messages. */
    SR_LL_WRN,   /**< Print error and warning messages. */
    SR_LL_INF,   /**< Besides errors and warnings, print some other informational messages. */
    SR_LL_DBG    /**< Print all messages including some development debug messages. */
} sr_log_level_t;

/**
 * @brief Enables / disables / changes log level (verbosity) of logging to
 * standard error output.
 *
 * By default, logging to stderr is disabled. Setting log level to any value
 * other than SR_LL_NONE enables the logging to stderr. Setting log level
 * back to SR_LL_NONE disables the logging to stderr.
 *
 * @param[in] log_level requested log level (verbosity).
 */
void sr_log_stderr(sr_log_level_t log_level);

/**
 * @brief Enables / disables / changes log level (verbosity) of logging to system log.
 *
 * By default, logging into syslog is disabled. Setting log level to any value
 * other than SR_LL_NONE enables the logging into syslog. Setting log level
 * back to SR_LL_NONE disables the logging into syslog.
 *
 * @note Please note that enabling logging into syslog will overwrite your syslog
 * connection settings (calls openlog), if you are connected to syslog already.
 *
 * @param[in] log_level requested log level (verbosity).
 */
void sr_log_syslog(sr_log_level_t log_level);

/**
 * @brief Sets callback that will be called when a log entry would be populated.
 *
 * @param[in] level Verbosity level of the log entry.
 * @param[in] message Message of the log entry.
 */
typedef void (*sr_log_cb)(sr_log_level_t level, const char *message);

/**
 * @brief Sets callback that will be called when a log entry would be populated.
 * Callback will be called for each message with any log level.
 *
 * @param[in] log_callback Callback to be called when a log entry would populated.
 */
void sr_log_set_cb(sr_log_cb log_callback);


////////////////////////////////////////////////////////////////////////////////
// Connection / Session Management
////////////////////////////////////////////////////////////////////////////////

/**
 * @brief Flags used to override default connection handling by ::sr_connect call.
 */
typedef enum sr_conn_flag_e {
    SR_CONN_DEFAULT = 0,          /**< Default behavior - instantiate library-local Sysrepo Engine if
                                       the connection to sysrepo daemon is not possible. */
    SR_CONN_DAEMON_REQUIRED = 1,  /**< Require daemon connection - do not instantiate library-local Sysrepo Engine
                                       if the library cannot connect to the sysrepo daemon  (and return an error instead). */
    SR_CONN_DAEMON_START = 2,     /**< If sysrepo daemon is not running, and SR_CONN_DAEMON_REQUIRED was specified,
                                       start it (only if the process calling ::sr_connect is running under root privileges). */
} sr_conn_flag_t;

/**
 * @brief Options overriding default connection handling by ::sr_connect call,
 * it is supposed to be bitwise OR-ed value of any ::sr_conn_flag_t flags.
 */
typedef uint32_t sr_conn_options_t;

/**
 * @brief Flags used to override default session handling (used by ::sr_session_start
 * and ::sr_session_start_user calls).
 */
typedef enum sr_session_flag_e {
    SR_SESS_DEFAULT = 0,      /**< Default (normal) session behavior. */
    SR_SESS_CONFIG_ONLY = 1,  /**< Session will process only configuration data (e.g. sysrepo won't
                                   return any state data by ::sr_get_items / ::sr_get_items_iter calls). */
} sr_session_flag_t;

/**
 * @brief Options overriding default connection session handling,
 * it is supposed to be bitwise OR-ed value of any ::sr_session_flag_t flags.
 */
typedef uint32_t sr_sess_options_t;

/**
 * @brief Data stores that sysrepo supports. Both are editable via implicit candidate.
 * To make changes permanent in edited datastore ::sr_commit must be issued.
 * @see @ref ds_page "Datastores & Sessions" information page.
 */
typedef enum sr_datastore_e {
    SR_DS_STARTUP = 0,    /**< Contains configuration data that should be loaded by the controlled application when it starts. */
    SR_DS_RUNNING = 1,    /**< Contains currently applied configuration and state data of a running application.
                               @note This datastore is supported only by applications that subscribe for notifications
                               about the changes made in the datastore (e.g. ::sr_module_change_subscribe). */
    SR_DS_CANDIDATE = 2,  /**< Contains configuration that can be manipulated without impacting the current configuration.
                               Its content is set to the content of running datastore by default. Changes made within
                               the candidate can be later committed to the running datastore or copied to any datastore.

                               @note The main difference between working with running and candidate datastore is in commit
                               operation - commit of candidate session causes the content of running configuration to be set
                               the value of the candidate configuration (running datastore is overwritten), whereas commit of
                               runnnig session merges the changes made within the session with the actual state of running. */
} sr_datastore_t;

/**
 * @brief Connects to the sysrepo datastore (Sysrepo Engine).
 *
 * @param[in] app_name Name of the application connecting to the datastore
 * (can be a static string). Used only for accounting purposes.
 * @param[in] opts Options overriding default connection handling by this call.
 * @param[out] conn_ctx Connection context that can be used for subsequent API calls
 * (automatically allocated, it is supposed to be released by the caller using ::sr_disconnect).
 *
 * @return Error code (SR_ERR_OK on success).
 */
int sr_connect(const char *app_name, const sr_conn_options_t opts, sr_conn_ctx_t **conn_ctx);

/**
 * @brief Disconnects from the sysrepo datastore (Sysrepo Engine).
 *
 * Cleans up and frees connection context allocated by ::sr_connect. All sessions
 * started within the connection will be automatically stopped and cleaned up too.
 *
 * @param[in] conn_ctx Connection context acquired with ::sr_connect call.
 */
void sr_disconnect(sr_conn_ctx_t *conn_ctx);

/**
 * @brief Starts a new configuration session.
 *
 * @see @ref ds_page "Datastores & Sessions" for more information about datastores and sessions.
 *
 * @param[in] conn_ctx Connection context acquired with ::sr_connect call.
 * @param[in] datastore Datastore on which all sysrepo functions within this
 * session will operate. Later on, datastore can be later changed using
 * ::sr_session_switch_ds call. Functionality of some sysrepo calls does not depend on
 * datastore. If your session will contain just calls like these, you can pass
 * any valid value (e.g. SR_RUNNING).
 * @param[in] opts Options overriding default session handling.
 * @param[out] session Session context that can be used for subsequent API
 * calls (automatically allocated, can be released by calling ::sr_session_stop).
 *
 * @return Error code (SR_ERR_OK on success).
 */
int sr_session_start(sr_conn_ctx_t *conn_ctx, const sr_datastore_t datastore,
        const sr_sess_options_t opts, sr_session_ctx_t **session);

/**
 * @brief Starts a new configuration session on behalf of a different user.
 *
 * This call is intended for northbound access to sysrepo from management
 * applications, that need sysrepo to authorize the operations not only
 * against the user under which the management application is running, but
 * also against another user (e.g. user that connected to the management application).
 *
 * @note Be aware that authorization of specified user may fail with unexpected
 * errors in case that the client library uses its own Sysrepo Engine at the
 * moment and your process in not running under root privileges. To prevent
 * this situation, consider specifying SR_CONN_DAEMON_REQUIRED flag by
 * ::sr_connect call or using ::sr_session_start instead of this function.
 *
 * @see @ref ds_page "Datastores & Sessions" for more information about datastores and sessions.
 *
 * @param[in] conn_ctx Connection context acquired with ::sr_connect call.
 * @param[in] user_name Effective user name used to authorize the access to
 * datastore (in addition to automatically-detected real user name).
 * @param[in] datastore Datastore on which all sysrepo functions within this
 * session will operate. Functionality of some sysrepo calls does not depend on
 * datastore. If your session will contain just calls like these, you can pass
 * any valid value (e.g. SR_RUNNING).
 * @param[in] opts Options overriding default session handling.
 * @param[out] session Session context that can be used for subsequent API calls
 * (automatically allocated, it is supposed to be released by caller using ::sr_session_stop).
 *
 * @return Error code (SR_ERR_OK on success).
 */
int sr_session_start_user(sr_conn_ctx_t *conn_ctx, const char *user_name, const sr_datastore_t datastore,
        const sr_sess_options_t opts, sr_session_ctx_t **session);

/**
 * @brief Stops current session and releases resources tied to the session.
 *
 * @param[in] session Session context acquired with ::sr_session_start call.
 *
 * @return Error code (SR_ERR_OK on success).
 */
int sr_session_stop(sr_session_ctx_t *session);

/**
 * @brief Refreshes configuration data cached within the session and starts
 * operating on fresh data loaded from the datastore.
 *
 * Call this function in case that you leave session open for longer time period
 * and you expect that the data in the datastore may have been changed since
 * last data (re)load (which occurs by ::sr_session_start, ::sr_commit and
 * ::sr_discard_changes).
 *
 * @see @ref ds_page "Datastores & Sessions" for information about session data caching.
 *
 * @param[in] session Session context acquired with ::sr_session_start call.
 *
 * @return Error code (SR_ERR_OK on success).
 */
int sr_session_refresh(sr_session_ctx_t *session);

/**
 * @brief Changes datastore to which the session is tied to. All subsequent
 * calls will be issued on the chosen datastore.
 *
 * @param [in] session
 * @param [in] ds
 * @return Error code (SR_ERR_OK on success)
 */
int sr_session_switch_ds(sr_session_ctx_t *session, sr_datastore_t ds);

/**
 * @brief Retrieves detailed information about the error that has occurred
 * during the last operation executed within provided session.
 *
 * If multiple errors has occurred within the last operation, only the first
 * one is returned. This call is sufficient for all data retrieval and data
 * manipulation functions that operate on single-item basis. For operations
 * such as ::sr_validate or ::sr_commit where multiple errors can occur,
 * use ::sr_get_last_errors instead.
 *
 * @param[in] session Session context acquired with ::sr_session_start call.
 * @param[out] error_info Detailed error information. Be aware that
 * returned pointer may change by the next API call executed within the provided
 * session,  so it's not safe to use this function by concurrent access to the
 * same session within multiple threads. Do not free or modify returned values.
 *
 * @return Error code of the last operation executed within provided session.
 */
int sr_get_last_error(sr_session_ctx_t *session, const sr_error_info_t **error_info);

/**
 * @brief Retrieves detailed information about all errors that have occurred
 * during the last operation executed within provided session.
 *
 * Use this call instead of ::sr_get_last_error by operations where multiple
 * errors can occur, such as ::sr_validate or ::sr_commit.
 *
 * @param[in] session Session context acquired with ::sr_session_start call.
 * @param[out] error_info Array of detailed error information. Be aware that
 * returned pointer may change by the next API call executed within the provided
 * session,  so it's not safe to use this function by concurrent access to the
 * same session within multiple threads. Do not free or modify returned values.
 * @param[out] error_cnt Number of errors returned in the error_info array.
 *
 * @return Error code of the last operation executed within provided session.
 */
int sr_get_last_errors(sr_session_ctx_t *session, const sr_error_info_t **error_info, size_t *error_cnt);


////////////////////////////////////////////////////////////////////////////////
// Data Retrieval API (get / get-config functionality)
////////////////////////////////////////////////////////////////////////////////

/**
 * @brief Structure that contains information about one particular schema file installed in sysrepo.
 */
typedef struct sr_sch_revision_s {
    const char *revision;         /**< Revision of the module/submodule. */
    const char *file_path_yang;   /**< Absolute path to file where the module/submodule is stored (YANG format). */
    const char *file_path_yin;    /**< Absolute path to file where the module/submodule is stored (.yin format). */
} sr_sch_revision_t;

/**
 * @brief Structure that contains information about submodules of a module installed in sysrepo.
 */
typedef struct sr_sch_submodule_s {
    const char *submodule_name;    /**< Submodule name. */
    sr_sch_revision_t revision;    /**< Revision of the submodule. */
} sr_sch_submodule_t;

/**
 * @brief Structure that contains information about a module installed in sysrepo.
 */
typedef struct sr_schema_s {
    const char *module_name;         /**< Name of the module. */
    const char *ns;                  /**< Namespace of the module used in @ref xp_page "XPath". */
    const char *prefix;              /**< Prefix of the module. */

    sr_sch_revision_t revision;      /**< Revision the module. */

    sr_sch_submodule_t *submodules;  /**< Array of all installed submodules of the module. */
    size_t submodule_count;          /**< Number of module's submodules. */

    char **enabled_features;         /**< Array of enabled features */
    size_t enabled_feature_cnt;      /**< Number of enabled feature */
} sr_schema_t;

/**
 * @brief Format types of ::sr_get_schema result
 */
typedef enum sr_schema_format_e {
    SR_SCHEMA_YANG,                         /**< YANG format */
    SR_SCHEMA_YIN                           /**< YIN format */
} sr_schema_format_t;

/**
 * @brief Iterator used for accessing data nodes via ::sr_get_items_iter call.
 */
typedef struct sr_val_iter_s sr_val_iter_t;

/**
 * @brief Retrieves list of schemas installed in the sysrepo datastore.
 *
 * @param[in] session Session context acquired with ::sr_session_start call.
 * @param[out] schemas Array of installed schemas information (allocated by
 * the function, it is supposed to be freed by caller using ::sr_free_schemas call).
 * @param[out] schema_cnt Number of schemas returned in the array.
 *
 * @return Error code (SR_ERR_OK on success).
 */
int sr_list_schemas(sr_session_ctx_t *session, sr_schema_t **schemas, size_t *schema_cnt);

/**
 * @brief Retrieves the content of specified schema file. If the module
 * can not be found SR_ERR_NOT_FOUND is returned.
 *
 * @param[in] session Session context acquired with ::sr_session_start call.
 * @param[in] module_name Name of the requested module.
 * @param[in] revision Requested revision of the module. If NULL
 * is passed, the latest revision will be returned.
 * @param[in] submodule_name Name of the requested submodule. Pass NULL if you are
 * requesting the content of the main module.
 * @param[in] format of the returned schema
 * @param[out] schema_content Content of the specified schema file. Automatically
 * allocated by the function, should be freed by the caller.
 *
 * @return Error code (SR_ERR_OK on success).
 */
int sr_get_schema(sr_session_ctx_t *session, const char *module_name, const char *revision,
         const char *submodule_name, sr_schema_format_t format, char **schema_content);

/**
 * @brief Retrieves a single data element stored under provided XPath. If multiple
 * nodes matches the xpath SR_ERR_INVAL_ARG is returned.
 *
 * If the xpath identifies an empty leaf, a list or a container, the value
 * has no data filled in and its type is set properly (SR_LEAF_EMPTY_T / SR_LIST_T / SR_CONTAINER_T / SR_CONTAINER_PRESENCE_T).
 *
 * @see @ref xp_page "XPath Addressing" documentation, or
 * https://tools.ietf.org/html/draft-ietf-netmod-yang-json#section-6.11
 * for XPath syntax used for identification of yang nodes in sysrepo calls.
 *
 * @see Use ::sr_get_items or ::sr_get_items_iter for retrieving larger chunks
 * of data from the datastore. Since they retrieve the data from datastore in
 * larger chunks, they can work much more efficiently than multiple ::sr_get_item calls.
 *
 * @param[in] session Session context acquired with ::sr_session_start call.
 * @param[in] xpath @ref xp_page "XPath" identifier of the data element to be retrieved.
 * @param[out] value Structure containing information about requested element
 * (allocated by the function, it is supposed to be freed by the caller using ::sr_free_val).
 *
 * @return Error code (SR_ERR_OK on success)
 */
int sr_get_item(sr_session_ctx_t *session, const char *xpath, sr_val_t **value);

/**
 * @brief Retrieves an array of data elements matching provided XPath
 *
 * All data elements are transferred within one message from the datastore,
 * which is much more efficient that calling multiple ::sr_get_item calls.
 *
 * If the user does not have read permission to access certain nodes, these
 * won't be part of the result. SR_ERR_NOT_FOUND will be returned if there are
 * no nodes match xpath in the data tree, or the user does not have read permission to access them.
 *
 * If the response contains too many elements time out may be exceeded, SR_ERR_TIME_OUT
 * will be returned, use ::sr_get_items_iter.
 *
 * @see @ref xp_page "XPath Addressing" documentation, or
 * https://tools.ietf.org/html/draft-ietf-netmod-yang-json#section-6.11
 * for XPath syntax used for identification of yang nodes in sysrepo calls.
 *
 * @see ::sr_get_items_iter can be used for the same purpose as ::sr_get_items
 * call if you expect that ::sr_get_items could return too large data sets.
 * Since ::sr_get_items_iter also retrieves the data from datastore in larger chunks,
 * in can still work very efficiently for large datasets.
 *
 * @param[in] session Session context acquired with ::sr_session_start call.
 * @param[in] xpath @ref xp_page "XPath" identifier of the data element to be retrieved.
 * @param[out] values Array of structures containing information about requested data elements
 * (allocated by the function, it is supposed to be freed by the caller using ::sr_free_values).
 * @param[out] value_cnt Number of returned elements in the values array.
 *
 * @return Error code (SR_ERR_OK on success).
 */
int sr_get_items(sr_session_ctx_t *session, const char *xpath, sr_val_t **values, size_t *value_cnt);

/**
 * @brief Creates an iterator for retrieving of the data elements stored under provided xpath.
 *
 * Requested data elements are transferred from the datastore in larger chunks
 * of pre-defined size, which is much more efficient that calling multiple
 * ::sr_get_item calls, and may be less memory demanding than calling ::sr_get_items
 * on very large datasets.
 *
 * @see @ref xp_page "XPath Addressing" documentation, or
 * https://tools.ietf.org/html/draft-ietf-netmod-yang-json#section-6.11
 * for XPath syntax used for identification of yang nodes in sysrepo calls.
 *
 * @see ::sr_get_item_next for iterating over returned data elements.
 * @note Iterator allows to iterate through the values once. To start iteration
 *  from the beginning new iterator must be created.
 *
 * @param[in] session Session context acquired with ::sr_session_start call.
 * @param[in] xpath @ref xp_page "XPath" identifier of the data element / subtree to be retrieved.
 * @param[out] iter Iterator context that can be used to retrieve individual data
 * elements via ::sr_get_item_next calls. Allocated by the function, should be
 * freed with ::sr_free_val_iter.
 *
 * @return Error code (SR_ERR_OK on success).
 */
int sr_get_items_iter(sr_session_ctx_t *session, const char *xpath, sr_val_iter_t **iter);

/**
 * @brief Returns the next item from the dataset of provided iterator created
 * by ::sr_get_items_iter call. If there is no item left SR_ERR_NOT_FOUND is returned.
 *
 * @param[in] session Session context acquired with ::sr_session_start call.
 * @param[in,out] iter Iterator acquired with ::sr_get_items_iter call.
 * @param[out] value Structure containing information about requested element
 * (allocated by the function, it is supposed to be freed by the caller using ::sr_free_val).
 *
 * @return Error code (SR_ERR_OK on success).
 */
int sr_get_item_next(sr_session_ctx_t *session, sr_val_iter_t *iter, sr_val_t **value);


////////////////////////////////////////////////////////////////////////////////
// Data Manipulation API (edit-config functionality)
////////////////////////////////////////////////////////////////////////////////

/**
 * @brief Flags used to override default behavior of data manipulation calls.
 */
typedef enum sr_edit_flag_e {
    SR_EDIT_DEFAULT = 0,        /**< Default behavior - recursive and non-strict. */
    SR_EDIT_NON_RECURSIVE = 1,  /**< Non-recursive behavior:
                                     by ::sr_set_item, all preceding nodes (parents) of the identified element must exist,
                                     by ::sr_delete_item xpath must not identify an non-empty list or non-empty container. */
    SR_EDIT_STRICT = 2          /**< Strict behavior:
                                     by ::sr_set_item the identified element must not exist (similar to netconf create operation),
                                     by ::sr_delete_item the identified element must exist (similar to netconf delete operation). */
} sr_edit_flag_t;

/**
 * @brief Options overriding default behavior of data manipulation calls,
 * it is supposed to be bitwise OR-ed value of any ::sr_edit_flag_t flags.
 */
typedef uint32_t sr_edit_options_t;

/**
 * @brief Options for specifying move direction of ::sr_move_item call.
 */
typedef enum sr_move_position_e {
    SR_MOVE_BEFORE = 0,    /**< Move the specified item before the selected sibling. */
    SR_MOVE_AFTER = 1,     /**< Move the specified item after the selected. */
    SR_MOVE_FIRST = 2,     /**< Move the specified item to the position of the first child. */
    SR_MOVE_LAST = 3,      /**< Move the specified item to the position of the last child. */
} sr_move_position_t;

/**
 * @brief Sets the value of the leaf, leaf-list, list or presence container.
 *
 * With default options it recursively creates all missing nodes (containers and
 * lists including their key leaves) in the xpath to the specified node (can be
 * turned off with SR_EDIT_NON_RECURSIVE option). If SR_EDIT_STRICT flag is set,
 * the node must not exist (otherwise an error is returned). Setting of a leaf-list
 * value appends the value at the end of the leaf-list. To create a list use
 * xpath with key values included and pass NULL as value argument.
 *
 * @param[in] session Session context acquired with ::sr_session_start call.
 * @param[in] xpath @ref xp_page "XPath" identifier of the data element to be set.
 * @param[in] value Value to be set on specified xpath. xpath member of the
 * ::sr_val_t structure can be NULL. Value will be copied - can be allocated on stack.
 * @param[in] opts Options overriding default behavior of this call.
 *
 * @return Error code (SR_ERR_OK on success).
 */
int sr_set_item(sr_session_ctx_t *session, const char *xpath, const sr_val_t *value, const sr_edit_options_t opts);

/**
 * @brief Deletes the nodes under the specified xpath.
 *
 * To delete non-empty lists or containers SR_EDIT_NON_RECURSIVE flag must not be set.
 * If SR_EDIT_STRICT flag is set the specified node must must exist in the datastore.
 * If the xpath includes the list keys, the specified list instance is deleted.
 * If the xpath to list does not include keys, all instances of the list are deleted.
 * SR_ERR_UNAUTHORIZED will be returned if the user does not have write permission to any affected node.
 *
 * @param[in] session Session context acquired with ::sr_session_start call.
 * @param[in] xpath @ref xp_page "XPath" identifier of the data element to be deleted.
 * @param[in] opts Options overriding default behavior of this call.
 *
 * @return Error code (SR_ERR_OK on success).
 **/
int sr_delete_item(sr_session_ctx_t *session, const char *xpath, const sr_edit_options_t opts);

/**
 * @brief Move the instance of an user-ordered list or leaf-list to the specified position.
 *
 * Item can be move to the first or last position or positioned relatively to its sibling.
 * @note To determine current order, you can issue a ::sr_get_items call
 * (without specifying keys of the list in question).
 *
 * @param[in] session Session context acquired with ::sr_session_start call.
 * @param[in] xpath @ref xp_page "XPath" identifier of the data element to be moved.
 * @param[in] position Requested move direction.
 * @param[in] relative_item xpath Identifier of the data element that is used
 * to determine relative position, used only if position argument is SR_MOVE_BEFORE or SR_MOVE_AFTER.
 *
 * @return Error code (SR_ERR_OK on success).
 */
int sr_move_item(sr_session_ctx_t *session, const char *xpath, const sr_move_position_t position, const char *relative_item);

/**
 * @brief Perform the validation of changes made in current session, but do not
 * commit nor discard them.
 *
 * Provides only YANG validation, commit verify subscribers won't be notified in this case.
 *
 * @see Use ::sr_get_last_errors to retrieve error information if the validation
 * returned with an error.
 *
 * @param[in] session Session context acquired with ::sr_session_start call.
 *
 * @return Error code (SR_ERR_OK on success).
 */
int sr_validate(sr_session_ctx_t *session);

/**
 * @brief Apply changes made in current session.
 *
 * @note Note that in case that you are committing to the running datstore, you also
 * need to copy the config to startup to make changes permanent after restart.
 *
 * @see Use ::sr_get_last_errors to retrieve error information if the commit
 * operation returned with an error.
 *
 * @param[in] session Session context acquired with ::sr_session_start call.
 *
 * @return Error code (SR_ERR_OK on success).
 */
int sr_commit(sr_session_ctx_t *session);

/**
 * @brief Discard non-committed changes made in current session.
 *
 * @param[in] session Session context acquired with ::sr_session_start call.
 *
 * @return Error code (SR_ERR_OK on success).
 */
int sr_discard_changes(sr_session_ctx_t *session);

/**
 * @brief Replaces an entire configuration datastore  with the contents of
 * another complete configuration datastore. If the module is specified, limits
 * the copy operation only to one specified module. If it's not specified,
 * the operation is performed on all modules that are currently active in the
 * source datastore.
 *
 * If the target datastore exists, it is overwritten. Otherwise, a new one is created.
 *
 * @note ::sr_session_refresh is needed to see the result of a copy-config operation
 * in a session apart from the case when SR_DS_CANDIDATE is the destination datastore.
 * Since the candidate is not shared among sessions, data trees are copied only to the
 * canidate in the session issuing the copy-config operation.
 *
 * @note Operation may fail, if it tries to copy a not enabled configuration to the
 * running datastore.
 *
 * @param[in] session Session context acquired with ::sr_session_start call.
 * @param[in] module_name If specified, only limits the copy operation only to
 * one specified module.
 * @param[in] src_datastore Source datastore.
 * @param[in] dst_datastore Destination datastore.
 *
 * @return Error code (SR_ERR_OK on success).
 */
int sr_copy_config(sr_session_ctx_t *session, const char *module_name,
        sr_datastore_t src_datastore, sr_datastore_t dst_datastore);


////////////////////////////////////////////////////////////////////////////////
// Locking API
////////////////////////////////////////////////////////////////////////////////

/**
 * @brief Locks the datastore which the session is tied to. If there is
 * a module locked by the other session SR_ERR_LOCKED is returned.
 * Operation fails if there is a modified data tree in session.
 *
 * All data models within the datastore will be locked for writing until
 * ::sr_unlock_datastore is called or until the session is stopped or terminated
 * for any reason.
 *
 * The lock operation will not be allowed if the user does not have sufficient
 * permissions for writing into each of the data models in the datastore.
 *
 * @param[in] session Session context acquired with ::sr_session_start call.
 *
 * @return Error code (SR_ERR_OK on success).
 */
int sr_lock_datastore(sr_session_ctx_t *session);

/**
 * @brief Unlocks the datastore which the session is tied to.
 *
 * All data models within the datastore will be unlocked if they were locked
 * by this session.
 *
 * @param[in] session Session context acquired with ::sr_session_start call.
 *
 * @return Error code (SR_ERR_OK on success).
 */
int sr_unlock_datastore(sr_session_ctx_t *session);

/**
 * @brief Locks specified data module within the datastore which the session
 * is tied to. Operation fails if the data tree has been modified.
 *
 * Specified data module will be locked for writing in the datastore until
 * ::sr_unlock_module is called or until the session is stopped or terminated
 * for any reason.
 *
 * The lock operation will not be allowed if the user does not have sufficient
 * permissions for writing into the specified data module.
 *
 * @param[in] session Session context acquired with ::sr_session_start call.
 * @param[in] module_name Name of the module to be locked.
 *
 * @return Error code (SR_ERR_OK on success).
 */
int sr_lock_module(sr_session_ctx_t *session, const char *module_name);

/**
 * @brief Unlocks specified data module within the datastore which the session
 * is tied to.
 *
 * Specified data module will be unlocked if was locked in the datastore
 * by this session.
 *
 * @param[in] session Session context acquired with ::sr_session_start call.
 * @param[in] module_name Name of the module to be unlocked.
 *
 * @return Error code (SR_ERR_OK on success).
 */
int sr_unlock_module(sr_session_ctx_t *session, const char *module_name);


////////////////////////////////////////////////////////////////////////////////
<<<<<<< HEAD
// Notification API - EXPERIMENTAL !!! (some functions may not work properly)
=======
// Notification API - EXPERIMENTAL !!! (API may change in the next release)
>>>>>>> d0f8fba7
////////////////////////////////////////////////////////////////////////////////

/**
 * @brief Type of the notification event which the notification subscriber is interested in.
 *
 * The correct implementation should subscribe to both SR_EV_VERIFY and SR_EV_NOTIFY events.
 */
typedef enum sr_notif_event_e {
    SR_EV_VERIFY,  /**< Occurs just before the changes are committed to the datastore,
                        the subscriber is supposed to verify that the changes are valid and can be applied
                        and prepare all resources for the changes. The subscriber can still deny the changes in this phase
                        by returning an error from the callback. */
    SR_EV_NOTIFY,  /**< Occurs just after the changes have been committed to the datastore,
                        the subscriber is supposed to apply the changes now, but cannot deny the changes in this phase. */
} sr_notif_event_t;

/**
 * @brief Type of the operation made on an item, used by changeset retrieval in ::sr_get_change_next.
 */
typedef enum sr_change_oper_e {
    SR_OP_CREATED,   /**< The item has been created by the change. */
    SR_OP_MODIFIED,  /**< The value of the item has been modified by the change. */
    SR_OP_DELETED,   /**< The item has been deleted by the change. */
    SR_OP_MOVED,     /**< The item has been moved in the subtree by the change (applicable for leaf-lists and user-ordered lists). */
} sr_change_oper_t;

/**
 * @brief Sysrepo subscription context returned from sr_*_subscribe calls,
 * it is supposed to be released by the caller using ::sr_unsubscribe call.
 */
typedef struct sr_subscription_ctx_s sr_subscription_ctx_t;

/**
 * @brief Iterator used for retrieval of a changeset using ::sr_get_changes_iter call.
 */
typedef struct sr_change_iter_s sr_change_iter_t;

/**
 * @brief Callback to be called by the event of changing any running datastore
 * content within the specified module. Subscribe to it by ::sr_module_change_subscribe call.
 *
 * @param[in] session Automatically-created session that can be used for obtaining changed data
 * (e.g. by ::sr_get_changes_iter call ot ::sr_get_item -like calls). Do not stop this session.
 * @param[in] module_name Name of the module where the change has occurred.
 * @param[in] event Type of the notification event that has occurred.
 * @param[in] private_ctx Private context opaque to sysrepo, as passed to
 * ::sr_module_change_subscribe call.
 */
typedef int (*sr_module_change_cb)(sr_session_ctx_t *session, const char *module_name,
        sr_notif_event_t event, void *private_ctx);

/**
 * @brief Callback to be called by the event of changing any running datastore
 * content within the specified subtree. Subscribe to it by ::sr_subtree_change_subscribe call.
 *
 * @param[in] session Automatically-created session that can be used for obtaining changed data
 * (e.g. by ::sr_get_changes_iter call or ::sr_get_item -like calls). Do not stop this session.
 * @param[in] xpath XPath of the subtree where the change has occurred (as
 * provided to ::sr_subtree_change_subscribe call).
 * @param[in] event Type of the notification event that has occurred.
 * @param[in] private_ctx Private context opaque to sysrepo, as passed to
 * ::sr_subtree_change_subscribe call.
 */
typedef int (*sr_subtree_change_cb)(sr_session_ctx_t *session, const char *xpath,
        sr_notif_event_t event, void *private_ctx);

/**
 * @brief Callback to be called by the event of installation / uninstallation
 * of a new module into sysrepo. Subscribe to it by ::sr_module_install_subscribe call.
 *
 * @param[in] module_name Name of the newly installed / uinstalled module.
 * @param[in] revision Revision of the newly installed module (if specified
 * within the YANG model).
 * @param[in] installed TRUE if the module has been installed, FALSE if uninstalled.
 * @param[in] private_ctx Private context opaque to sysrepo, as passed to
 * ::sr_module_install_subscribe call.
 */
typedef void (*sr_module_install_cb)(const char *module_name, const char *revision, bool installed, void *private_ctx);

/**
 * @brief Callback to be called by the event of enabling / disabling of
 * a YANG feature within a module. Subscribe to it by ::sr_feature_enable_subscribe call.
 *
 * @param[in] module_name Name of the module where the feature has been enabled / disabled.
 * @param[in] feature_name Name of the feature that has been enabled / disabled.
 * @param[in] enabled TRU if the feature has been enabled, FALSE if disabled.
 * @param[in] private_ctx Private context opaque to sysrepo, as passed to
 * ::sr_feature_enable_subscribe call.
 */
typedef void (*sr_feature_enable_cb)(const char *module_name, const char *feature_name, bool enabled, void *private_ctx);

/**
 * @brief Subscribes for notifications about the changes made within specified
 * module in running datastore.
 *
 * @param[in] session Session context acquired with ::sr_session_start call.
 * @param[in] module_name Name of the module of interest for change notifications.
 * @param[in] event Type of the notification event which the notification subscriber is interested in.
 * @param[in] enable_running TRUE if this subscription should enable the contents of the module
 * in the running datastore (if the application subscribing to the event is the "owner" of the data),
 * FALSE otherwise (e.g. if it is just interested in the changes of other application's data).
 * @param[in] priority Specifies the order in which the callbacks will be called (callbacks with higher
 * priority will be called sooner, callbacks with the priority of 0 will be called at the end).
 * @param[in] callback Callback to be called when the event occurs.
 * @param[in] private_ctx Private context passed to the callback function, opaque to sysrepo.
<<<<<<< HEAD
 * @param[in,out] subscription Subscription context that can be later passed to ::sr_unsubscribe.
 * An existing subscription context can be passed in - in that case the same context will be used
 * for multiple subscriptions and a single ::sr_unsubscribe call will unsubscribe from all of them.
=======
 * @param[out] subscription Subscription context that can be passed to ::sr_unsubscribe.
 * An existing subscription context can be passed in - in that case the same context will be used
 * for multiple subscriptions and a single ::sr_unsubscribe call will unsubscribe from all of them.
 * Otherwise the memory pointed to by the subscription passed in must be inititialized to NULL.
>>>>>>> d0f8fba7
 *
 * @return Error code (SR_ERR_OK on success).
 */
int sr_module_change_subscribe(sr_session_ctx_t *session, const char *module_name, sr_notif_event_t event,
        bool enable_running, int priority, sr_module_change_cb callback, void *private_ctx,
        sr_subscription_ctx_t **subscription);

/**
 * @brief Subscribes for notifications about the changes made within specified
 * subtree in running datastore.
 *
 * @param[in] session Session context acquired with ::sr_session_start call.
 * @param[in] xpath @ref xp_page "XPath" identifier of the subtree of the interest for change notifications.
 * The XPath cannot identify any specific list instance - keys of the lists should be omitted.
 * @param[in] event Type of the notification event which the notification subscriber is interested in.
 * @param[in] enable_running TRUE if this subscription should enable the contents of the subtree
 * in the running datastore (if the application subscribing to the event is the "owner" of the data),
 * FALSE otherwise (e.g. if it is just interested in the changes of other application's data).
 * @param[in] priority Specifies the order in which the callbacks will be called (callbacks with higher
 * priority will be called sooner, callback with the priority of 0 will be called at the end).
 * @param[in] callback Callback to be called when the event occurs.
 * @param[in] private_ctx Private context passed to the callback function, opaque to sysrepo.
 * @param[in,out] subscription Subscription context that can be later passed to ::sr_unsubscribe.
 * An existing subscription context can be passed in - in that case the same context will be used
 * for multiple subscriptions and a single ::sr_unsubscribe call will unsubscribe from all of them.
 *
 * @return Error code (SR_ERR_OK on success).
 */
int sr_subtree_change_subscribe(sr_session_ctx_t *session, const char *xpath, sr_notif_event_t event,
        bool enable_running, int priority, sr_subtree_change_cb callback, void *private_ctx,
        sr_subscription_ctx_t **subscription);

/**
 * @brief Subscribes for notifications about installation / uninstallation
 * of a new module into sysrepo.
 *
 * Mainly intended for northbound management applications that need to be
 * always aware of all active modules installed in sysrepo.
 *
 * @param[in] session Session context acquired with ::sr_session_start call.
 * @param[in] callback Callback to be called when the event occurs.
 * @param[in] private_ctx Private context passed to the callback function, opaque to sysrepo.
<<<<<<< HEAD
 * @param[in,out] subscription Subscription context that can be later passed to ::sr_unsubscribe.
 * An existing subscription context can be passed in - in that case the same context will be used
 * for multiple subscriptions and a single ::sr_unsubscribe call will unsubscribe from all of them.
=======
 * @param[out] subscription Subscription context that can be passed to ::sr_unsubscribe.
 * An existing subscription context can be passed in - in that case the same context will be used
 * for multiple subscriptions and a single ::sr_unsubscribe call will unsubscribe from all of them.
 * Otherwise the memory pointed to by the subscription passed in must be inititialized to NULL.
>>>>>>> d0f8fba7
 *
 * @return Error code (SR_ERR_OK on success).
 */
int sr_module_install_subscribe(sr_session_ctx_t *session, sr_module_install_cb callback, void *private_ctx,
        sr_subscription_ctx_t **subscription);

/**
 * @brief Subscribes for notifications about enabling / disabling of
 * a YANG feature within a module.
 *
 * Mainly intended for northbound management applications that need to be
 * always aware of all active features within the modules installed in sysrepo.
 *
 * @param[in] session Session context acquired with ::sr_session_start call.
 * @param[in] callback Callback to be called when the event occurs.
 * @param[in] private_ctx Private context passed to the callback function, opaque to sysrepo.
<<<<<<< HEAD
 * @param[in,out] subscription Subscription context that can be later passed to ::sr_unsubscribe.
 * An existing subscription context can be passed in - in that case the same context will be used
 * for multiple subscriptions and a single ::sr_unsubscribe call will unsubscribe from all of them.
=======
 * @param[out] subscription Subscription context that can be passed to ::sr_unsubscribe.
 * An existing subscription context can be passed in - in that case the same context will be used
 * for multiple subscriptions and a single ::sr_unsubscribe call will unsubscribe from all of them.
 * Otherwise the memory pointed to by the subscription passed in must be inititialized to NULL.
>>>>>>> d0f8fba7
 *
 * @return Error code (SR_ERR_OK on success).
 */
int sr_feature_enable_subscribe(sr_session_ctx_t *session, sr_feature_enable_cb callback, void *private_ctx,
        sr_subscription_ctx_t **subscription);

/**
 * @brief Unsubscribes from a subscription acquired by any of sr_*_subscribe
 * calls and releases all subscription-related data.
 *
<<<<<<< HEAD
 * @note In case that the same subscription context was used to subscribe for
 * multiple subscriptions, unsubscribes from all of them.
 *
 * @param[in] session Session context acquired with ::sr_session_start call. Does not
 * need to be the same as used for subscribing. NULL can be passed too, in that case
 * a temporary session used for unsubscribe will be automatically created by sysrepo.
=======
 * @param[in] session Session context acquired with ::sr_session_start call.
 * Does not need to be the same as used for subscribing. NULL can be passed too,
 * in that case a temporary session used for unsubscribe will be automatically
 * created by sysrepo.
>>>>>>> d0f8fba7
 * @param[in] subscription Subscription context acquired by any of sr_*_subscribe calls.
 *
 * @return Error code (SR_ERR_OK on success).
 */
int sr_unsubscribe(sr_session_ctx_t *session, sr_subscription_ctx_t *subscription);

/**
 * @brief Creates an iterator for retrieving of the changeset (list of newly
 * added / removed / modified nodes) in notification callbacks.
 *
 * @see ::sr_get_change_next for iterating over the changeset using this iterator.
 *
 * @param[in] session Session context as passed to notication the callbacks (e.g.
 * ::sr_module_change_cb or ::sr_subtree_change_cb). Will not work with any other sessions.
 * @param[in] xpath @ref xp_page "XPath" identifier of the subtree from which the changeset
 * should be obtained. Only XPaths that would be accepted by ::sr_subtree_change_subscribe are allowed.
 * @param[out] iter Iterator context that can be used to retrieve individual changes using
 * ::sr_get_change_next calls. Allocated by the function, should be freed with ::sr_free_change_iter.
 *
 * @return Error code (SR_ERR_OK on success).
 */
int sr_get_changes_iter(sr_session_ctx_t *session, const char *xpath, sr_change_iter_t **iter);

/**
 * @brief Returns the next change from the changeset of provided iterator created
 * by ::sr_get_changes_iter call. If there is no item left, SR_ERR_NOT_FOUND is returned.
 *
 * @param[in] session Session context as passed to notication the callbacks (e.g.
 * ::sr_module_change_cb or ::sr_subtree_change_cb). Will not work with any other sessions.
 * @param[in,out] iter Iterator acquired with ::sr_get_changes_iter call.
 * @param[out] operation Type of the operation made on the returned item.
 * @param[out] new_value New (modified) value of the the item. NULL in case that
 * the item has been just deleted (operation == SR_OP_DELETED).
 * @param[out] old_value Old value of the item (the value before the change).
 * NULL in case that the item has been just created (operation == SR_OP_CREATED).
 *
 * @return Error code (SR_ERR_OK on success).
 */
int sr_get_change_next(sr_session_ctx_t *session, sr_change_iter_t *iter, sr_change_oper_t *operation,
        sr_val_t **new_value, sr_val_t **old_value);


////////////////////////////////////////////////////////////////////////////////
// RPC API - EXPERIMENTAL !!! (API may change in the next release)
////////////////////////////////////////////////////////////////////////////////

/**
 * @brief Callback to be called by the delivery of RPC specified by xpath.
 * Subscribe to it by ::sr_rpc_subscribe call.
 *
 * @param[in] xpath XPath identifying the RPC.
 * @param[in] input Array of input parameters.
 * @param[in] input_cnt Number of input parameters.
 * @param[out] output Array of output parameters. Should be allocated on heap,
 * will be freed by sysrepo after sending of the RPC response.
 * @param[out] output_cnt Number of output parameters.
 * @param[in] private_ctx Private context opaque to sysrepo, as passed to
 * ::sr_rpc_subscribe call.
 *
 * @return Error code (SR_ERR_OK on success).
 */
typedef int (*sr_rpc_cb)(const char *xpath, const sr_val_t *input, const size_t input_cnt,
        sr_val_t **output, size_t *output_cnt, void *private_ctx);

/**
 * @brief Subscribes for delivery of RPC specified by xpath.
 *
 * @param[in] session Session context acquired with ::sr_session_start call.
 * @param[in] xpath XPath identifying the RPC.
 * @param[in] callback Callback to be called when the RPC is called.
 * @param[in] private_ctx Private context passed to the callback function, opaque to sysrepo.
 * @param[out] subscription Subscription context that can be passed to ::sr_unsubscribe.
 * An existing subscription context can be passed in - in that case the same context will be used
 * for multiple subscriptions and a single ::sr_unsubscribe call will unsubscribe from all of them.
 * Otherwise the memory pointed to by the subscription passed in must be inititialized to NULL.
 *
 * @return Error code (SR_ERR_OK on success).
 */
int sr_rpc_subscribe(sr_session_ctx_t *session, const char *xpath, sr_rpc_cb callback,
        void *private_ctx, sr_subscription_ctx_t **subscription);

/**
 * @brief Sends a RPC specified by xpath and waits for the result.
 *
 * @param[in] session Session context acquired with ::sr_session_start call.
 * @param[in] xpath XPath identifying the RPC.
 * @param[in] input Array of input parameters (array of all nodes that hold some
 * data in RPC input subtree - same as ::sr_get_items would return).
 * @param[in] input_cnt Number of input parameters.
 * @param[out] output Array of output parameters (all nodes that hold some data
 * in RPC output subtree). Will be allocated by sysrepo and should be freed by
 * caller using ::sr_free_values.
 * @param[out] output_cnt Number of output parameters.
 *
 * @return Error code (SR_ERR_OK on success).
 */
int sr_rpc_send(sr_session_ctx_t *session, const char *xpath,
        const sr_val_t *input,  const size_t input_cnt, sr_val_t **output, size_t *output_cnt);


////////////////////////////////////////////////////////////////////////////////
// Cleanup Routines
////////////////////////////////////////////////////////////////////////////////

/**
 * @brief Frees ::sr_val_t structure and all memory allocated within it.
 *
 * @param[in] value Value to be freed.
 */
void sr_free_val(sr_val_t *value);

/**
 * @brief Frees array of ::sr_val_t structures (and all memory allocated
 * within of each array element).
 *
 * @param[in] values Array of values to be freed.
 * @param[in] count Number of elements stored in the array.
 */
void sr_free_values(sr_val_t *values, size_t count);

/**
 * @brief Frees ::sr_val_iter_t iterator and all memory allocated within it.
 *
 * @param[in] iter Iterator to be freed.
 */
void sr_free_val_iter(sr_val_iter_t *iter);

/**
 * @brief Frees ::sr_change_iter_t iterator and all memory allocated within it.
 *
 * @param[in] iter Iterator to be freed.
 */
void sr_free_change_iter(sr_change_iter_t *iter);

/**
 * @brief Frees array of ::sr_schema_t structures (and all memory allocated
 * within of each array element).
 *
 * @param [in] schemas Array of schemas to be freed.
 * @param [in] count Number of elements stored in the array.
 */
void sr_free_schemas(sr_schema_t *schemas, size_t count);

/**@} cl */

#endif<|MERGE_RESOLUTION|>--- conflicted
+++ resolved
@@ -847,11 +847,7 @@
 
 
 ////////////////////////////////////////////////////////////////////////////////
-<<<<<<< HEAD
-// Notification API - EXPERIMENTAL !!! (some functions may not work properly)
-=======
 // Notification API - EXPERIMENTAL !!! (API may change in the next release)
->>>>>>> d0f8fba7
 ////////////////////////////////////////////////////////////////////////////////
 
 /**
@@ -957,16 +953,10 @@
  * priority will be called sooner, callbacks with the priority of 0 will be called at the end).
  * @param[in] callback Callback to be called when the event occurs.
  * @param[in] private_ctx Private context passed to the callback function, opaque to sysrepo.
-<<<<<<< HEAD
- * @param[in,out] subscription Subscription context that can be later passed to ::sr_unsubscribe.
- * An existing subscription context can be passed in - in that case the same context will be used
- * for multiple subscriptions and a single ::sr_unsubscribe call will unsubscribe from all of them.
-=======
  * @param[out] subscription Subscription context that can be passed to ::sr_unsubscribe.
  * An existing subscription context can be passed in - in that case the same context will be used
  * for multiple subscriptions and a single ::sr_unsubscribe call will unsubscribe from all of them.
  * Otherwise the memory pointed to by the subscription passed in must be inititialized to NULL.
->>>>>>> d0f8fba7
  *
  * @return Error code (SR_ERR_OK on success).
  */
@@ -1009,16 +999,10 @@
  * @param[in] session Session context acquired with ::sr_session_start call.
  * @param[in] callback Callback to be called when the event occurs.
  * @param[in] private_ctx Private context passed to the callback function, opaque to sysrepo.
-<<<<<<< HEAD
- * @param[in,out] subscription Subscription context that can be later passed to ::sr_unsubscribe.
- * An existing subscription context can be passed in - in that case the same context will be used
- * for multiple subscriptions and a single ::sr_unsubscribe call will unsubscribe from all of them.
-=======
  * @param[out] subscription Subscription context that can be passed to ::sr_unsubscribe.
  * An existing subscription context can be passed in - in that case the same context will be used
  * for multiple subscriptions and a single ::sr_unsubscribe call will unsubscribe from all of them.
  * Otherwise the memory pointed to by the subscription passed in must be inititialized to NULL.
->>>>>>> d0f8fba7
  *
  * @return Error code (SR_ERR_OK on success).
  */
@@ -1035,16 +1019,10 @@
  * @param[in] session Session context acquired with ::sr_session_start call.
  * @param[in] callback Callback to be called when the event occurs.
  * @param[in] private_ctx Private context passed to the callback function, opaque to sysrepo.
-<<<<<<< HEAD
- * @param[in,out] subscription Subscription context that can be later passed to ::sr_unsubscribe.
- * An existing subscription context can be passed in - in that case the same context will be used
- * for multiple subscriptions and a single ::sr_unsubscribe call will unsubscribe from all of them.
-=======
  * @param[out] subscription Subscription context that can be passed to ::sr_unsubscribe.
  * An existing subscription context can be passed in - in that case the same context will be used
  * for multiple subscriptions and a single ::sr_unsubscribe call will unsubscribe from all of them.
  * Otherwise the memory pointed to by the subscription passed in must be inititialized to NULL.
->>>>>>> d0f8fba7
  *
  * @return Error code (SR_ERR_OK on success).
  */
@@ -1055,19 +1033,12 @@
  * @brief Unsubscribes from a subscription acquired by any of sr_*_subscribe
  * calls and releases all subscription-related data.
  *
-<<<<<<< HEAD
  * @note In case that the same subscription context was used to subscribe for
  * multiple subscriptions, unsubscribes from all of them.
  *
  * @param[in] session Session context acquired with ::sr_session_start call. Does not
  * need to be the same as used for subscribing. NULL can be passed too, in that case
  * a temporary session used for unsubscribe will be automatically created by sysrepo.
-=======
- * @param[in] session Session context acquired with ::sr_session_start call.
- * Does not need to be the same as used for subscribing. NULL can be passed too,
- * in that case a temporary session used for unsubscribe will be automatically
- * created by sysrepo.
->>>>>>> d0f8fba7
  * @param[in] subscription Subscription context acquired by any of sr_*_subscribe calls.
  *
  * @return Error code (SR_ERR_OK on success).
