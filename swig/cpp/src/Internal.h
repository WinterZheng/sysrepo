/**
 * @file Internal.h
 * @author Mislav Novakovic <mislav.novakovic@sartura.hr>
 * @brief Sysrepo class header for internal C++ classes.
 *
 * @copyright
 * Copyright 2016 Deutsche Telekom AG.
 *
 * Licensed under the Apache License, Version 2.0 (the "License");
 * you may not use this file except in compliance with the License.
 * You may obtain a copy of the License at
 *
 *    http://www.apache.org/licenses/LICENSE-2.0
 *
 * Unless required by applicable law or agreed to in writing, software
 * distributed under the License is distributed on an "AS IS" BASIS,
 * WITHOUT WARRANTIES OR CONDITIONS OF ANY KIND, either express or implied.
 * See the License for the specific language governing permissions and
 * limitations under the License.
 */

#ifndef INTERNAL_H
#define INTERNAL_H

#define S_Deleter std::shared_ptr<Deleter>

extern "C" {
#include <sysrepo.h>
#include "sysrepo/trees.h"
}

typedef enum free_type_e {
    VAL,
    VALS,
    VALS_POINTER,
    TREE,
    TREES,
    TREES_POINTER,
    SCHEMAS,
<<<<<<< HEAD
=======
    SESSION,
>>>>>>> bd842225
} free_type_t;

typedef union value_e {
    sr_val_t *_val;
    sr_val_t **p_vals;
    sr_node_t *_tree;
    sr_node_t **p_trees;
    sr_schema_t *_sch;
<<<<<<< HEAD
=======
    sr_session_ctx_t *_sess;
>>>>>>> bd842225
} value_t;

typedef union count_e {
    size_t _cnt;
    size_t *p_cnt;
} count_t;

class Deleter
{
public:
    Deleter(sr_val_t *val);
    Deleter(sr_val_t *vals, size_t cnt);
    Deleter(sr_val_t **vals, size_t *cnt);
    Deleter(sr_node_t *tree);
    Deleter(sr_node_t *trees, size_t cnt);
    Deleter(sr_node_t **trees, size_t *cnt);
    Deleter(sr_schema_t *sch, size_t cnt);
<<<<<<< HEAD
=======
    Deleter(sr_session_ctx_t *sess);
>>>>>>> bd842225
    ~Deleter();

private:
    count_t c;
    value_t v;
    free_type_t _t;
};

#endif<|MERGE_RESOLUTION|>--- conflicted
+++ resolved
@@ -37,10 +37,7 @@
     TREES,
     TREES_POINTER,
     SCHEMAS,
-<<<<<<< HEAD
-=======
     SESSION,
->>>>>>> bd842225
 } free_type_t;
 
 typedef union value_e {
@@ -49,10 +46,7 @@
     sr_node_t *_tree;
     sr_node_t **p_trees;
     sr_schema_t *_sch;
-<<<<<<< HEAD
-=======
     sr_session_ctx_t *_sess;
->>>>>>> bd842225
 } value_t;
 
 typedef union count_e {
@@ -70,10 +64,7 @@
     Deleter(sr_node_t *trees, size_t cnt);
     Deleter(sr_node_t **trees, size_t *cnt);
     Deleter(sr_schema_t *sch, size_t cnt);
-<<<<<<< HEAD
-=======
     Deleter(sr_session_ctx_t *sess);
->>>>>>> bd842225
     ~Deleter();
 
 private:
